--- conflicted
+++ resolved
@@ -1,10 +1,6 @@
 {
-<<<<<<< HEAD
 	"greeting": "Ciao, sono Kilo Code!",
-=======
-	"greeting": "Ciao, sono Roo!",
-	"introduction": "<strong>Roo Code è il principale agente di codifica autonomo.</strong> Preparati ad architettare, codificare, debuggare e aumentare la tua produttività come mai prima d'ora. Per continuare, Roo Code richiede una chiave API.",
->>>>>>> 7f026f5c
+	"introduction": "<strong>Kilo Code è il principale agente di codifica autonomo.</strong> Preparati ad architettare, codificare, debuggare e aumentare la tua produttività come mai prima d'ora. Per continuare, Kilo Code richiede una chiave API.",
 	"notice": "Per iniziare, questa estensione necessita di un fornitore di API.",
 	"start": "Andiamo!",
 	"chooseProvider": "Scegli un fornitore di API per iniziare:",
