{
	"title": "Lời nhắc",
	"done": "Hoàn thành",
	"modes": {
		"title": "Chế độ",
		"createNewMode": "Tạo chế độ mới",
		"editModesConfig": "Chỉnh sửa cấu hình chế độ",
		"editGlobalModes": "Chỉnh sửa chế độ toàn cục",
<<<<<<< HEAD
		"editProjectModes": "Chỉnh sửa chế độ dự án (.kilocodemodes)",
		"createModeHelpText": "Nhấn + để tạo chế độ tùy chỉnh mới, hoặc chỉ cần yêu cầu Kilo Code trong chat tạo một chế độ cho bạn!"
=======
		"editProjectModes": "Chỉnh sửa chế độ dự án (.roomodes)",
		"createModeHelpText": "Nhấn + để tạo chế độ tùy chỉnh mới, hoặc chỉ cần yêu cầu Roo trong chat tạo một chế độ cho bạn!",
		"selectMode": "Tìm kiếm chế độ"
>>>>>>> 2caf974e
	},
	"apiConfiguration": {
		"title": "Cấu hình API",
		"select": "Chọn cấu hình API nào để sử dụng cho chế độ này"
	},
	"tools": {
		"title": "Công cụ có sẵn",
		"builtInModesText": "Công cụ cho các chế độ tích hợp sẵn không thể được sửa đổi",
		"editTools": "Chỉnh sửa công cụ",
		"doneEditing": "Hoàn thành chỉnh sửa",
		"allowedFiles": "Tệp được phép:",
		"toolNames": {
			"read": "Đọc tệp",
			"edit": "Chỉnh sửa tệp",
			"browser": "Sử dụng trình duyệt",
			"command": "Chạy lệnh",
			"mcp": "Sử dụng MCP"
		},
		"noTools": "Không có"
	},
	"roleDefinition": {
		"title": "Định nghĩa vai trò",
		"resetToDefault": "Đặt lại về mặc định",
		"description": "Xác định chuyên môn và tính cách của Kilo Code cho chế độ này. Mô tả này định hình cách Kilo Code giới thiệu bản thân và tiếp cận nhiệm vụ."
	},
	"customInstructions": {
		"title": "Hướng dẫn tùy chỉnh dành riêng cho chế độ (tùy chọn)",
		"resetToDefault": "Đặt lại về mặc định",
		"description": "Thêm hướng dẫn hành vi dành riêng cho chế độ {{modeName}}.",
		"loadFromFile": "Hướng dẫn tùy chỉnh dành riêng cho chế độ {{modeName}} cũng có thể được tải từ thư mục <span>.kilocode/rules/</span> trong không gian làm việc của bạn (.kilocoderules-{{modeSlug}} đã lỗi thời và sẽ sớm ngừng hoạt động)."
	},
	"globalCustomInstructions": {
		"title": "Hướng dẫn tùy chỉnh cho tất cả các chế độ",
		"description": "Những hướng dẫn này áp dụng cho tất cả các chế độ. Chúng cung cấp một bộ hành vi cơ bản có thể được nâng cao bởi hướng dẫn dành riêng cho chế độ bên dưới.\nNếu bạn muốn Kilo Code suy nghĩ và nói bằng ngôn ngữ khác với ngôn ngữ hiển thị trình soạn thảo của bạn ({{language}}), bạn có thể chỉ định ở đây.",
		"loadFromFile": "Hướng dẫn cũng có thể được tải từ thư mục <span>.kilocode/rules/</span> trong không gian làm việc của bạn (.kilocoderules đã lỗi thời và sẽ sớm ngừng hoạt động)."
	},
	"systemPrompt": {
		"preview": "Xem trước lời nhắc hệ thống",
		"copy": "Sao chép lời nhắc hệ thống vào bộ nhớ tạm",
		"title": "Lời nhắc hệ thống (chế độ {{modeName}})"
	},
	"supportPrompts": {
		"title": "Lời nhắc hỗ trợ",
		"resetPrompt": "Đặt lại lời nhắc {{promptType}} về mặc định",
		"prompt": "Lời nhắc",
		"enhance": {
			"apiConfiguration": "Cấu hình API",
			"apiConfigDescription": "Bạn có thể chọn cấu hình API để luôn sử dụng cho việc nâng cao lời nhắc, hoặc chỉ sử dụng bất cứ cấu hình nào hiện đang được chọn",
			"useCurrentConfig": "Sử dụng cấu hình API hiện tại đã chọn",
			"testPromptPlaceholder": "Nhập lời nhắc để kiểm tra việc nâng cao",
			"previewButton": "Xem trước nâng cao lời nhắc"
		},
		"types": {
			"ENHANCE": {
				"label": "Nâng cao lời nhắc",
				"description": "Sử dụng nâng cao lời nhắc để nhận đề xuất hoặc cải tiến phù hợp cho đầu vào của bạn. Điều này đảm bảo Kilo Code hiểu ý định của bạn và cung cấp phản hồi tốt nhất có thể. Có sẵn thông qua biểu tượng ✨ trong chat."
			},
			"EXPLAIN": {
				"label": "Giải thích mã",
				"description": "Nhận giải thích chi tiết về đoạn mã, hàm hoặc toàn bộ tệp. Hữu ích để hiểu mã phức tạp hoặc học các mẫu mới. Có sẵn trong hành động mã (biểu tượng bóng đèn trong trình soạn thảo) và menu ngữ cảnh trình soạn thảo (nhấp chuột phải vào mã đã chọn)."
			},
			"FIX": {
				"label": "Sửa vấn đề",
				"description": "Nhận trợ giúp xác định và giải quyết lỗi, sai sót hoặc vấn đề chất lượng mã. Cung cấp hướng dẫn từng bước để sửa chữa vấn đề. Có sẵn trong hành động mã (biểu tượng bóng đèn trong trình soạn thảo) và menu ngữ cảnh trình soạn thảo (nhấp chuột phải vào mã đã chọn)."
			},
			"IMPROVE": {
				"label": "Cải thiện mã",
				"description": "Nhận đề xuất tối ưu hóa mã, thực hành tốt hơn và cải tiến kiến trúc trong khi duy trì chức năng. Có sẵn trong hành động mã (biểu tượng bóng đèn trong trình soạn thảo) và menu ngữ cảnh trình soạn thảo (nhấp chuột phải vào mã đã chọn)."
			},
			"ADD_TO_CONTEXT": {
				"label": "Thêm vào ngữ cảnh",
				"description": "Thêm ngữ cảnh vào nhiệm vụ hoặc cuộc trò chuyện hiện tại của bạn. Hữu ích để cung cấp thông tin bổ sung hoặc làm rõ. Có sẵn trong hành động mã (biểu tượng bóng đèn trong trình soạn thảo) và menu ngữ cảnh trình soạn thảo (nhấp chuột phải vào mã đã chọn)."
			},
			"TERMINAL_ADD_TO_CONTEXT": {
				"label": "Thêm nội dung terminal vào ngữ cảnh",
				"description": "Thêm đầu ra terminal vào nhiệm vụ hoặc cuộc trò chuyện hiện tại của bạn. Hữu ích để cung cấp đầu ra lệnh hoặc nhật ký. Có sẵn trong menu ngữ cảnh terminal (nhấp chuột phải vào nội dung terminal đã chọn)."
			},
			"TERMINAL_FIX": {
				"label": "Sửa lệnh terminal",
				"description": "Nhận trợ giúp sửa lệnh terminal đã thất bại hoặc cần cải thiện. Có sẵn trong menu ngữ cảnh terminal (nhấp chuột phải vào nội dung terminal đã chọn)."
			},
			"TERMINAL_EXPLAIN": {
				"label": "Giải thích lệnh terminal",
				"description": "Nhận giải thích chi tiết về lệnh terminal và đầu ra của chúng. Có sẵn trong menu ngữ cảnh terminal (nhấp chuột phải vào nội dung terminal đã chọn)."
			},
			"NEW_TASK": {
				"label": "Bắt đầu tác vụ mới",
				"description": "Bắt đầu tác vụ mới với nội dung đã nhập. Có sẵn trong bảng lệnh."
			}
		}
	},
	"advancedSystemPrompt": {
		"title": "Nâng cao: Ghi đè lời nhắc hệ thống",
		"description": "Bạn có thể hoàn toàn thay thế lời nhắc hệ thống cho chế độ này (ngoài định nghĩa vai trò và hướng dẫn tùy chỉnh) bằng cách tạo một tệp tại .kilocode/system-prompt-{{modeSlug}} trong không gian làm việc của bạn. Đây là một tính năng rất nâng cao bỏ qua các biện pháp bảo vệ và kiểm tra nhất quán tích hợp sẵn (đặc biệt là xung quanh việc sử dụng công cụ), vì vậy hãy cẩn thận!"
	},
	"createModeDialog": {
		"title": "Tạo chế độ mới",
		"close": "Đóng",
		"name": {
			"label": "Tên",
			"placeholder": "Nhập tên chế độ"
		},
		"slug": {
			"label": "Slug",
			"description": "Slug được sử dụng trong URL và tên tệp. Nó nên viết thường và chỉ chứa chữ cái, số và dấu gạch ngang."
		},
		"saveLocation": {
			"label": "Vị trí lưu",
			"description": "Chọn nơi lưu chế độ này. Chế độ dành riêng cho dự án được ưu tiên hơn chế độ toàn cục.",
			"global": {
				"label": "Toàn cục",
				"description": "Có sẵn trong tất cả các không gian làm việc"
			},
			"project": {
				"label": "Dành riêng cho dự án (.kilocodemodes)",
				"description": "Chỉ có sẵn trong không gian làm việc này, được ưu tiên hơn toàn cục"
			}
		},
		"roleDefinition": {
			"label": "Định nghĩa vai trò",
			"description": "Xác định chuyên môn và tính cách của Kilo Code cho chế độ này."
		},
		"tools": {
			"label": "Công cụ có sẵn",
			"description": "Chọn công cụ nào chế độ này có thể sử dụng."
		},
		"customInstructions": {
			"label": "Hướng dẫn tùy chỉnh (tùy chọn)",
			"description": "Thêm hướng dẫn hành vi dành riêng cho chế độ này."
		},
		"buttons": {
			"cancel": "Hủy",
			"create": "Tạo chế độ"
		},
		"deleteMode": "Xóa chế độ"
	},
	"allFiles": "tất cả các tệp"
}<|MERGE_RESOLUTION|>--- conflicted
+++ resolved
@@ -6,14 +6,9 @@
 		"createNewMode": "Tạo chế độ mới",
 		"editModesConfig": "Chỉnh sửa cấu hình chế độ",
 		"editGlobalModes": "Chỉnh sửa chế độ toàn cục",
-<<<<<<< HEAD
 		"editProjectModes": "Chỉnh sửa chế độ dự án (.kilocodemodes)",
-		"createModeHelpText": "Nhấn + để tạo chế độ tùy chỉnh mới, hoặc chỉ cần yêu cầu Kilo Code trong chat tạo một chế độ cho bạn!"
-=======
-		"editProjectModes": "Chỉnh sửa chế độ dự án (.roomodes)",
-		"createModeHelpText": "Nhấn + để tạo chế độ tùy chỉnh mới, hoặc chỉ cần yêu cầu Roo trong chat tạo một chế độ cho bạn!",
+		"createModeHelpText": "Nhấn + để tạo chế độ tùy chỉnh mới, hoặc chỉ cần yêu cầu Kilo Code trong chat tạo một chế độ cho bạn!",
 		"selectMode": "Tìm kiếm chế độ"
->>>>>>> 2caf974e
 	},
 	"apiConfiguration": {
 		"title": "Cấu hình API",
