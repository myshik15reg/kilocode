{
	"title": "Prompts",
	"done": "Done",
	"modes": {
		"title": "Modes",
		"createNewMode": "Create new mode",
		"editModesConfig": "Edit modes configuration",
		"editGlobalModes": "Edit Global Modes",
<<<<<<< HEAD
		"editProjectModes": "Edit Project Modes (.kilocodemodes)",
		"createModeHelpText": "Hit the + to create a new custom mode, or just ask Kilo Code in chat to create one for you!"
=======
		"editProjectModes": "Edit Project Modes (.roomodes)",
		"createModeHelpText": "Hit the + to create a new custom mode, or just ask Roo in chat to create one for you!",
		"selectMode": "Search modes"
>>>>>>> 2caf974e
	},
	"apiConfiguration": {
		"title": "API Configuration",
		"select": "Select which API configuration to use for this mode"
	},
	"tools": {
		"title": "Available Tools",
		"builtInModesText": "Tools for built-in modes cannot be modified",
		"editTools": "Edit tools",
		"doneEditing": "Done editing",
		"allowedFiles": "Allowed files:",
		"toolNames": {
			"read": "Read Files",
			"edit": "Edit Files",
			"browser": "Use Browser",
			"command": "Run Commands",
			"mcp": "Use MCP"
		},
		"noTools": "None"
	},
	"roleDefinition": {
		"title": "Role Definition",
		"resetToDefault": "Reset to default",
		"description": "Define Kilo Code's expertise and personality for this mode. This description shapes how Kilo Code presents itself and approaches tasks."
	},
	"customInstructions": {
		"title": "Mode-specific Custom Instructions (optional)",
		"resetToDefault": "Reset to default",
		"description": "Add behavioral guidelines specific to {{modeName}} mode.",
		"loadFromFile": "Custom instructions specific to {{mode}} mode can also be loaded from the <span>.kilocode/rules/</span> folder in your workspace (.kilocoderules-{{slug}} is deprecated and will stop working soon)."
	},
	"globalCustomInstructions": {
		"title": "Custom Instructions for All Modes",
		"description": "These instructions apply to all modes. They provide a base set of behaviors that can be enhanced by mode-specific instructions below.\nIf you would like Kilo Code to think and speak in a different language than your editor display language ({{language}}), you can specify it here.",
		"loadFromFile": "Instructions can also be loaded from the <span>.kilocode/rules/</span> folder in your workspace (.kilocoderules is deprecated and will stop working soon)."
	},
	"systemPrompt": {
		"preview": "Preview System Prompt",
		"copy": "Copy system prompt to clipboard",
		"title": "System Prompt ({{modeName}} mode)"
	},
	"supportPrompts": {
		"title": "Support Prompts",
		"resetPrompt": "Reset {{promptType}} prompt to default",
		"prompt": "Prompt",
		"enhance": {
			"apiConfiguration": "API Configuration",
			"apiConfigDescription": "You can select an API configuration to always use for enhancing prompts, or just use whatever is currently selected",
			"useCurrentConfig": "Use currently selected API configuration",
			"testPromptPlaceholder": "Enter a prompt to test the enhancement",
			"previewButton": "Preview Prompt Enhancement"
		},
		"types": {
			"ENHANCE": {
				"label": "Enhance Prompt",
				"description": "Use prompt enhancement to get tailored suggestions or improvements for your inputs. This ensures Kilo Code understands your intent and provides the best possible responses. Available via the ✨ icon in chat."
			},
			"EXPLAIN": {
				"label": "Explain Code",
				"description": "Get detailed explanations of code snippets, functions, or entire files. Useful for understanding complex code or learning new patterns. Available in code actions (lightbulb icon in the editor) and the editor context menu (right-click on selected code)."
			},
			"FIX": {
				"label": "Fix Issues",
				"description": "Get help identifying and resolving bugs, errors, or code quality issues. Provides step-by-step guidance for fixing problems. Available in code actions (lightbulb icon in the editor) and the editor context menu (right-click on selected code)."
			},
			"IMPROVE": {
				"label": "Improve Code",
				"description": "Receive suggestions for code optimization, better practices, and architectural improvements while maintaining functionality. Available in code actions (lightbulb icon in the editor) and the editor context menu (right-click on selected code)."
			},
			"ADD_TO_CONTEXT": {
				"label": "Add to Context",
				"description": "Add context to your current task or conversation. Useful for providing additional information or clarifications. Available in code actions (lightbulb icon in the editor) and the editor context menu (right-click on selected code)."
			},
			"TERMINAL_ADD_TO_CONTEXT": {
				"label": "Add Terminal Content to Context",
				"description": "Add terminal output to your current task or conversation. Useful for providing command outputs or logs. Available in the terminal context menu (right-click on selected terminal content)."
			},
			"TERMINAL_FIX": {
				"label": "Fix Terminal Command",
				"description": "Get help fixing terminal commands that failed or need improvement. Available in the terminal context menu (right-click on selected terminal content)."
			},
			"TERMINAL_EXPLAIN": {
				"label": "Explain Terminal Command",
				"description": "Get detailed explanations of terminal commands and their outputs. Available in the terminal context menu (right-click on selected terminal content)."
			},
			"NEW_TASK": {
				"label": "Start New Task",
				"description": "Start a new task with user input. Available in the Command Palette."
			}
		}
	},
	"advancedSystemPrompt": {
		"title": "Advanced: Override System Prompt",
		"description": "You can completely replace the system prompt for this mode (aside from the role definition and custom instructions) by creating a file at <span>.kilocode/system-prompt-{{slug}}</span> in your workspace. This is a very advanced feature that bypasses built-in safeguards and consistency checks (especially around tool usage), so be careful!"
	},
	"createModeDialog": {
		"title": "Create New Mode",
		"close": "Close",
		"name": {
			"label": "Name",
			"placeholder": "Enter mode name"
		},
		"slug": {
			"label": "Slug",
			"description": "The slug is used in URLs and file names. It should be lowercase and contain only letters, numbers, and hyphens."
		},
		"saveLocation": {
			"label": "Save Location",
			"description": "Choose where to save this mode. Project-specific modes take precedence over global modes.",
			"global": {
				"label": "Global",
				"description": "Available in all workspaces"
			},
			"project": {
				"label": "Project-specific (.kilocodemodes)",
				"description": "Only available in this workspace, takes precedence over global"
			}
		},
		"roleDefinition": {
			"label": "Role Definition",
			"description": "Define Kilo Code's expertise and personality for this mode."
		},
		"tools": {
			"label": "Available Tools",
			"description": "Select which tools this mode can use."
		},
		"customInstructions": {
			"label": "Custom Instructions (optional)",
			"description": "Add behavioral guidelines specific to this mode."
		},
		"buttons": {
			"cancel": "Cancel",
			"create": "Create Mode"
		},
		"deleteMode": "Delete mode"
	},
	"allFiles": "all files"
}<|MERGE_RESOLUTION|>--- conflicted
+++ resolved
@@ -6,14 +6,9 @@
 		"createNewMode": "Create new mode",
 		"editModesConfig": "Edit modes configuration",
 		"editGlobalModes": "Edit Global Modes",
-<<<<<<< HEAD
 		"editProjectModes": "Edit Project Modes (.kilocodemodes)",
-		"createModeHelpText": "Hit the + to create a new custom mode, or just ask Kilo Code in chat to create one for you!"
-=======
-		"editProjectModes": "Edit Project Modes (.roomodes)",
-		"createModeHelpText": "Hit the + to create a new custom mode, or just ask Roo in chat to create one for you!",
+		"createModeHelpText": "Hit the + to create a new custom mode, or just ask Kilo Code in chat to create one for you!",
 		"selectMode": "Search modes"
->>>>>>> 2caf974e
 	},
 	"apiConfiguration": {
 		"title": "API Configuration",
