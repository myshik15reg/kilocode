{
	"common": {
		"save": "Save",
		"done": "Done",
		"cancel": "Cancel",
		"reset": "Reset",
		"select": "Select",
		"add": "Add Header",
		"remove": "Remove"
	},
	"header": {
		"title": "Settings",
		"saveButtonTooltip": "Save changes",
		"nothingChangedTooltip": "Nothing changed",
		"doneButtonTooltip": "Discard unsaved changes and close settings panel"
	},
	"unsavedChangesDialog": {
		"title": "Unsaved Changes",
		"description": "Do you want to discard changes and continue?",
		"cancelButton": "Cancel",
		"discardButton": "Discard changes"
	},
	"sections": {
		"providers": "Providers",
		"autoApprove": "Auto-Approve",
		"browser": "Browser",
		"checkpoints": "Checkpoints",
		"notifications": "Notifications",
		"contextManagement": "Context",
		"terminal": "Terminal",
		"prompts": "Prompts",
		"experimental": "Experimental",
		"language": "Language",
		"about": "About Kilo Code"
	},
	"prompts": {
		"description": "Configure support prompts that are used for quick actions like enhancing prompts, explaining code, and fixing issues. These prompts help Kilo Code provide better assistance for common development tasks."
	},
	"codeIndex": {
		"title": "Codebase Indexing",
		"enableLabel": "Enable Codebase Indexing",
		"enableDescription": "<0>Codebase Indexing</0> is an experimental feature that creates a semantic search index of your project using AI embeddings. This enables Kilo Code to better understand and navigate large codebases by finding relevant code based on meaning rather than just keywords.",
		"providerLabel": "Embeddings Provider",
		"selectProviderPlaceholder": "Select provider",
		"openaiProvider": "OpenAI",
		"ollamaProvider": "Ollama",
		"openaiCompatibleProvider": "OpenAI Compatible",
		"openaiKeyLabel": "OpenAI Key:",
		"openaiCompatibleBaseUrlLabel": "Base URL:",
		"openaiCompatibleApiKeyLabel": "API Key:",
		"openaiCompatibleModelDimensionLabel": "Embedding Dimension:",
		"openaiCompatibleModelDimensionPlaceholder": "e.g., 1536",
		"openaiCompatibleModelDimensionDescription": "The embedding dimension (output size) for your model. Check your provider's documentation for this value. Common values: 384, 768, 1536, 3072.",
		"modelLabel": "Model",
		"selectModelPlaceholder": "Select model",
		"ollamaUrlLabel": "Ollama URL:",
		"qdrantUrlLabel": "Qdrant URL",
		"qdrantKeyLabel": "Qdrant Key:",
		"startIndexingButton": "Start Indexing",
		"clearIndexDataButton": "Clear Index Data",
		"unsavedSettingsMessage": "Please save your settings before starting the indexing process.",
		"clearDataDialog": {
			"title": "Are you sure?",
			"description": "This action cannot be undone. This will permanently delete your codebase index data.",
			"cancelButton": "Cancel",
			"confirmButton": "Clear Data"
		}
	},
	"autoApprove": {
		"description": "Allow Kilo Code to automatically perform operations without requiring approval. Enable these settings only if you fully trust the AI and understand the associated security risks.",
		"readOnly": {
			"label": "Read",
			"description": "When enabled, Kilo Code will automatically view directory contents and read files without requiring you to click the Approve button.",
			"outsideWorkspace": {
				"label": "Include files outside workspace",
				"description": "Allow Kilo Code to read files outside the current workspace without requiring approval."
			}
		},
		"write": {
			"label": "Write",
			"description": "Automatically create and edit files without requiring approval",
			"delayLabel": "Delay after writes to allow diagnostics to detect potential problems",
			"outsideWorkspace": {
				"label": "Include files outside workspace",
				"description": "Allow Kilo Code to create and edit files outside the current workspace without requiring approval."
			}
		},
		"browser": {
			"label": "Browser",
			"description": "Automatically perform browser actions without requiring approval. Note: Only applies when the model supports computer use"
		},
		"retry": {
			"label": "Retry",
			"description": "Automatically retry failed API requests when server returns an error response",
			"delayLabel": "Delay before retrying the request"
		},
		"mcp": {
			"label": "MCP",
			"description": "Enable auto-approval of individual MCP tools in the MCP Servers view (requires both this setting and the tool's individual \"Always allow\" checkbox)"
		},
		"modeSwitch": {
			"label": "Mode",
			"description": "Automatically switch between different modes without requiring approval"
		},
		"subtasks": {
			"label": "Subtasks",
			"description": "Allow creation and completion of subtasks without requiring approval"
		},
		"execute": {
			"label": "Execute",
			"description": "Automatically execute allowed terminal commands without requiring approval",
			"allowedCommands": "Allowed Auto-Execute Commands",
			"allowedCommandsDescription": "Command prefixes that can be auto-executed when \"Always approve execute operations\" is enabled. Add * to allow all commands (use with caution).",
			"commandPlaceholder": "Enter command prefix (e.g., 'git ')",
			"addButton": "Add"
		},
		"showMenu": {
			"label": "Show auto-approve menu in chat view",
			"description": "When enabled, the auto-approve menu will be displayed at the bottom of the chat view, allowing quick access to auto-approve settings"
		},
		"apiRequestLimit": {
			"title": "Max Requests",
			"description": "Automatically make this many API requests before asking for approval to continue with the task.",
			"unlimited": "Unlimited"
		}
	},
	"providers": {
		"providerDocumentation": "{{provider}} documentation",
		"configProfile": "Configuration Profile",
		"description": "Save different API configurations to quickly switch between providers and settings.",
		"apiProvider": "API Provider",
		"model": "Model",
		"nameEmpty": "Name cannot be empty",
		"nameExists": "A profile with this name already exists",
		"deleteProfile": "Delete Profile",
		"invalidArnFormat": "Invalid ARN format. Please check the examples above.",
		"enterNewName": "Enter new name",
		"addProfile": "Add Profile",
		"renameProfile": "Rename Profile",
		"newProfile": "New Configuration Profile",
		"enterProfileName": "Enter profile name",
		"createProfile": "Create Profile",
		"cannotDeleteOnlyProfile": "Cannot delete the only profile",
		"searchPlaceholder": "Search profiles",
		"noMatchFound": "No matching profiles found",
		"vscodeLmDescription": " The VS Code Language Model API allows you to run models provided by other VS Code extensions (including but not limited to GitHub Copilot). The easiest way to get started is to install the Copilot and Copilot Chat extensions from the VS Code Marketplace.",
		"awsCustomArnUse": "Enter a valid Amazon Bedrock ARN for the model you want to use. Format examples:",
		"awsCustomArnDesc": "Make sure the region in the ARN matches your selected AWS Region above.",
		"openRouterApiKey": "OpenRouter API Key",
		"getOpenRouterApiKey": "Get OpenRouter API Key",
		"apiKeyStorageNotice": "API keys are stored securely in VSCode's Secret Storage",
		"glamaApiKey": "Glama API Key",
		"getGlamaApiKey": "Get Glama API Key",
		"useCustomBaseUrl": "Use custom base URL",
		"useReasoning": "Enable reasoning",
		"useHostHeader": "Use custom Host header",
		"useLegacyFormat": "Use legacy OpenAI API format",
		"customHeaders": "Custom Headers",
		"headerName": "Header name",
		"headerValue": "Header value",
		"noCustomHeaders": "No custom headers defined. Click the + button to add one.",
		"requestyApiKey": "Requesty API Key",
		"refreshModels": {
			"label": "Refresh Models",
			"hint": "Please reopen the settings to see the latest models.",
			"loading": "Refreshing models list...",
			"success": "Models list refreshed successfully!",
			"error": "Failed to refresh models list. Please try again."
		},
		"getRequestyApiKey": "Get Requesty API Key",
		"openRouterTransformsText": "Compress prompts and message chains to the context size (<a>OpenRouter Transforms</a>)",
		"anthropicApiKey": "Anthropic API Key",
		"getAnthropicApiKey": "Get Anthropic API Key",
		"anthropicUseAuthToken": "Pass Anthropic API Key as Authorization header instead of X-Api-Key",
		"chutesApiKey": "Chutes API Key",
		"getChutesApiKey": "Get Chutes API Key",
		"deepSeekApiKey": "DeepSeek API Key",
		"getDeepSeekApiKey": "Get DeepSeek API Key",
		"geminiApiKey": "Gemini API Key",
		"getGroqApiKey": "Get Groq API Key",
		"groqApiKey": "Groq API Key",
		"getGeminiApiKey": "Get Gemini API Key",
		"openAiApiKey": "OpenAI API Key",
		"apiKey": "API Key",
		"openAiBaseUrl": "Base URL",
		"getOpenAiApiKey": "Get OpenAI API Key",
		"mistralApiKey": "Mistral API Key",
		"getMistralApiKey": "Get Mistral / Codestral API Key",
		"codestralBaseUrl": "Codestral Base URL (Optional)",
		"codestralBaseUrlDesc": "Set an alternative URL for the Codestral model.",
		"xaiApiKey": "xAI API Key",
		"getXaiApiKey": "Get xAI API Key",
		"litellmApiKey": "LiteLLM API Key",
		"litellmBaseUrl": "LiteLLM Base URL",
		"awsCredentials": "AWS Credentials",
		"awsProfile": "AWS Profile",
		"awsProfileName": "AWS Profile Name",
		"awsAccessKey": "AWS Access Key",
		"awsSecretKey": "AWS Secret Key",
		"awsSessionToken": "AWS Session Token",
		"awsRegion": "AWS Region",
		"awsCrossRegion": "Use cross-region inference",
		"awsBedrockVpc": {
			"useCustomVpcEndpoint": "Use custom VPC endpoint",
			"vpcEndpointUrlPlaceholder": "Enter VPC Endpoint URL (optional)",
			"examples": "Examples:"
		},
		"enablePromptCaching": "Enable prompt caching",
		"enablePromptCachingTitle": "Enable prompt caching to improve performance and reduce costs for supported models.",
		"cacheUsageNote": "Note: If you don't see cache usage, try selecting a different model and then selecting your desired model again.",
		"vscodeLmModel": "Language Model",
		"vscodeLmWarning": "Note: This is a very experimental integration and provider support will vary. If you get an error about a model not being supported, that's an issue on the provider's end.",
		"googleCloudSetup": {
			"title": "To use Google Cloud Vertex AI, you need to:",
			"step1": "1. Create a Google Cloud account, enable the Vertex AI API & enable the desired Claude models.",
			"step2": "2. Install the Google Cloud CLI & configure application default credentials.",
			"step3": "3. Or create a service account with credentials."
		},
		"googleCloudCredentials": "Google Cloud Credentials",
		"googleCloudKeyFile": "Google Cloud Key File Path",
		"googleCloudProjectId": "Google Cloud Project ID",
		"googleCloudRegion": "Google Cloud Region",
		"lmStudio": {
			"baseUrl": "Base URL (optional)",
			"modelId": "Model ID",
			"speculativeDecoding": "Enable Speculative Decoding",
			"draftModelId": "Draft Model ID",
			"draftModelDesc": "Draft model must be from the same model family for speculative decoding to work correctly.",
			"selectDraftModel": "Select Draft Model",
			"noModelsFound": "No draft models found. Please ensure LM Studio is running with Server Mode enabled.",
			"description": "LM Studio allows you to run models locally on your computer. For instructions on how to get started, see their <a>quickstart guide</a>. You will also need to start LM Studio's <b>local server</b> feature to use it with this extension. <span>Note:</span> Kilo Code uses complex prompts and works best with Claude models. Less capable models may not work as expected."
		},
		"ollama": {
			"baseUrl": "Base URL (optional)",
			"modelId": "Model ID",
			"description": "Ollama allows you to run models locally on your computer. For instructions on how to get started, see their quickstart guide.",
			"warning": "Note: Kilo Code uses complex prompts and works best with Claude models. Less capable models may not work as expected."
		},
		"unboundApiKey": "Unbound API Key",
		"getUnboundApiKey": "Get Unbound API Key",
		"unboundRefreshModelsSuccess": "Models list updated! You can now select from the latest models.",
		"unboundInvalidApiKey": "Invalid API key. Please check your API key and try again.",
		"humanRelay": {
			"description": "No API key is required, but the user needs to help copy and paste the information to the web chat AI.",
			"instructions": "During use, a dialog box will pop up and the current message will be copied to the clipboard automatically. You need to paste these to web versions of AI (such as ChatGPT or Claude), then copy the AI's reply back to the dialog box and click the confirm button."
		},
		"openRouter": {
			"providerRouting": {
				"title": "OpenRouter Provider Routing",
				"description": "OpenRouter routes requests to the best available providers for your model. By default, requests are load balanced across the top providers to maximize uptime. However, you can choose a specific provider to use for this model.",
				"learnMore": "Learn more about provider routing"
			}
		},
		"customModel": {
			"capabilities": "Configure the capabilities and pricing for your custom OpenAI-compatible model. Be careful when specifying the model capabilities, as they can affect how Kilo Code performs.",
			"maxTokens": {
				"label": "Max Output Tokens",
				"description": "Maximum number of tokens the model can generate in a response. (Specify -1 to allow the server to set the max tokens.)"
			},
			"contextWindow": {
				"label": "Context Window Size",
				"description": "Total tokens (input + output) the model can process."
			},
			"imageSupport": {
				"label": "Image Support",
				"description": "Is this model capable of processing and understanding images?"
			},
			"computerUse": {
				"label": "Computer Use",
				"description": "Is this model capable of interacting with a browser? (e.g. Claude 3.7 Sonnet)."
			},
			"promptCache": {
				"label": "Prompt Caching",
				"description": "Is this model capable of caching prompts?"
			},
			"pricing": {
				"input": {
					"label": "Input Price",
					"description": "Cost per million tokens in the input/prompt. This affects the cost of sending context and instructions to the model."
				},
				"output": {
					"label": "Output Price",
					"description": "Cost per million tokens in the model's response. This affects the cost of generated content and completions."
				},
				"cacheReads": {
					"label": "Cache Reads Price",
					"description": "Cost per million tokens for reading from the cache. This is the price charged when a cached response is retrieved."
				},
				"cacheWrites": {
					"label": "Cache Writes Price",
					"description": "Cost per million tokens for writing to the cache. This is the price charged when a prompt is cached for the first time."
				}
			},
			"resetDefaults": "Reset to Defaults"
		},
		"rateLimitSeconds": {
			"label": "Rate limit",
			"description": "Minimum time between API requests."
		},
		"reasoningEffort": {
			"label": "Model Reasoning Effort",
			"high": "High",
			"medium": "Medium",
			"low": "Low"
		},
		"setReasoningLevel": "Enable Reasoning Effort"
	},
	"browser": {
		"enable": {
			"label": "Enable browser tool",
			"description": "When enabled, Kilo Code can use a browser to interact with websites when using models that support computer use. <0>Learn more</0>"
		},
		"viewport": {
			"label": "Viewport size",
			"description": "Select the viewport size for browser interactions. This affects how websites are displayed and interacted with.",
			"options": {
				"largeDesktop": "Large Desktop (1280x800)",
				"smallDesktop": "Small Desktop (900x600)",
				"tablet": "Tablet (768x1024)",
				"mobile": "Mobile (360x640)"
			}
		},
		"screenshotQuality": {
			"label": "Screenshot quality",
			"description": "Adjust the WebP quality of browser screenshots. Higher values provide clearer screenshots but increase token usage."
		},
		"remote": {
			"label": "Use remote browser connection",
			"description": "Connect to a Chrome browser running with remote debugging enabled (--remote-debugging-port=9222).",
			"urlPlaceholder": "Custom URL (e.g., http://localhost:9222)",
			"testButton": "Test Connection",
			"testingButton": "Testing...",
			"instructions": "Enter the DevTools Protocol host address or leave empty to auto-discover Chrome local instances. The Test Connection button will try the custom URL if provided, or auto-discover if the field is empty."
		}
	},
	"checkpoints": {
		"enable": {
			"label": "Enable automatic checkpoints",
			"description": "When enabled, Kilo Code will automatically create checkpoints during task execution, making it easy to review changes or revert to earlier states. <0>Learn more</0>"
		}
	},
	"notifications": {
		"sound": {
			"label": "Enable sound effects",
			"description": "When enabled, Kilo Code will play sound effects for notifications and events.",
			"volumeLabel": "Volume"
		},
		"tts": {
			"label": "Enable text-to-speech",
			"description": "When enabled, Kilo Code will read aloud its responses using text-to-speech.",
			"speedLabel": "Speed"
		}
	},
	"contextManagement": {
		"description": "Control what information is included in the AI's context window, affecting token usage and response quality",
		"autoCondenseContextPercent": {
			"label": "Threshold to trigger intelligent context condensing",
			"description": "When the context window reaches this threshold, Kilo Code will automatically condense it."
		},
		"condensingApiConfiguration": {
			"label": "API Configuration for Context Condensing",
			"description": "Select which API configuration to use for context condensing operations. Leave unselected to use the current active configuration.",
			"useCurrentConfig": "Default"
		},
		"customCondensingPrompt": {
			"label": "Custom Context Condensing Prompt",
			"description": "Customize the system prompt used for context condensing. Leave empty to use the default prompt.",
			"placeholder": "Enter your custom condensing prompt here...\n\nYou can use the same structure as the default prompt:\n- Previous Conversation\n- Current Work\n- Key Technical Concepts\n- Relevant Files and Code\n- Problem Solving\n- Pending Tasks and Next Steps",
			"reset": "Reset to Default",
			"hint": "Empty = use default prompt"
		},
		"autoCondenseContext": {
			"name": "Automatically trigger intelligent context condensing"
		},
		"openTabs": {
			"label": "Open tabs context limit",
			"description": "Maximum number of VSCode open tabs to include in context. Higher values provide more context but increase token usage."
		},
		"workspaceFiles": {
			"label": "Workspace files context limit",
			"description": "Maximum number of files to include in current working directory details. Higher values provide more context but increase token usage."
		},
		"rooignore": {
			"label": "Show .kilocodeignore'd files in lists and searches",
			"description": "When enabled, files matching patterns in .kilocodeignore will be shown in lists with a lock symbol. When disabled, these files will be completely hidden from file lists and searches."
		},
		"maxConcurrentFileReads": {
			"label": "Concurrent file reads limit",
			"description": "Maximum number of files the 'read_file' tool can process concurrently. Higher values may speed up reading multiple small files but increase memory usage."
		},
		"maxReadFile": {
			"label": "File read auto-truncate threshold",
			"description": "Kilo Code reads this number of lines when the model omits start/end values. If this number is less than the file's total, Kilo Code generates a line number index of code definitions. Special cases: -1 instructs Kilo Code to read the entire file (without indexing), and 0 instructs it to read no lines and provides line indexes only for minimal context. Lower values minimize initial context usage, enabling precise subsequent line-range reads. Explicit start/end requests are not limited by this setting.",
			"lines": "lines",
			"always_full_read": "Always read entire file"
		}
	},
	"terminal": {
		"basic": {
			"label": "Terminal Settings: Basic",
			"description": "Basic terminal settings"
		},
		"advanced": {
			"label": "Terminal Settings: Advanced",
			"description": "The following options may require a terminal restart to apply the setting."
		},
		"outputLineLimit": {
			"label": "Terminal output limit",
			"description": "Maximum number of lines to include in terminal output when executing commands. When exceeded lines will be removed from the middle, saving tokens. <0>Learn more</0>"
		},
		"shellIntegrationTimeout": {
			"label": "Terminal shell integration timeout",
			"description": "Maximum time to wait for shell integration to initialize before executing commands. For users with long shell startup times, this value may need to be increased if you see \"Shell Integration Unavailable\" errors in the terminal. <0>Learn more</0>"
		},
		"shellIntegrationDisabled": {
			"label": "Disable terminal shell integration",
			"description": "Enable this if terminal commands aren't working correctly or you see 'Shell Integration Unavailable' errors. This uses a simpler method to run commands, bypassing some advanced terminal features. <0>Learn more</0>"
		},
		"commandDelay": {
			"label": "Terminal command delay",
			"description": "Delay in milliseconds to add after command execution. The default setting of 0 disables the delay completely. This can help ensure command output is fully captured in terminals with timing issues. In most terminals it is implemented by setting `PROMPT_COMMAND='sleep N'` and Powershell appends `start-sleep` to the end of each command. Originally was workaround for VSCode bug#237208 and may not be needed. <0>Learn more</0>"
		},
		"compressProgressBar": {
			"label": "Compress progress bar output",
			"description": "When enabled, processes terminal output with carriage returns (\\r) to simulate how a real terminal would display content. This removes intermediate progress bar states, retaining only the final state, which conserves context space for more relevant information. <0>Learn more</0>"
		},
		"powershellCounter": {
			"label": "Enable PowerShell counter workaround",
			"description": "When enabled, adds a counter to PowerShell commands to ensure proper command execution. This helps with PowerShell terminals that might have issues with command output capture. <0>Learn more</0>"
		},
		"zshClearEolMark": {
			"label": "Clear ZSH EOL mark",
			"description": "When enabled, clears the ZSH end-of-line mark by setting PROMPT_EOL_MARK=''. This prevents issues with command output interpretation when output ends with special characters like '%'. <0>Learn more</0>"
		},
		"zshOhMy": {
			"label": "Enable Oh My Zsh integration",
			"description": "When enabled, sets ITERM_SHELL_INTEGRATION_INSTALLED=Yes to enable Oh My Zsh shell integration features. Applying this setting might require restarting the IDE. <0>Learn more</0>"
		},
		"zshP10k": {
			"label": "Enable Powerlevel10k integration",
			"description": "When enabled, sets POWERLEVEL9K_TERM_SHELL_INTEGRATION=true to enable Powerlevel10k shell integration features. <0>Learn more</0>"
		},
		"zdotdir": {
			"label": "Enable ZDOTDIR handling",
			"description": "When enabled, creates a temporary directory for ZDOTDIR to handle zsh shell integration properly. This ensures VSCode shell integration works correctly with zsh while preserving your zsh configuration. <0>Learn more</0>"
		},
		"inheritEnv": {
			"label": "Inherit environment variables",
			"description": "When enabled, the terminal will inherit environment variables from VSCode's parent process, such as user-profile-defined shell integration settings. This directly toggles VSCode global setting `terminal.integrated.inheritEnv`. <0>Learn more</0>"
		}
	},
	"advanced": {
		"diff": {
			"label": "Enable editing through diffs",
			"description": "When enabled, Kilo Code will be able to edit files more quickly and will automatically reject truncated full-file writes. Works best with the latest Claude 4 Sonnet model.",
			"strategy": {
				"label": "Diff strategy",
				"options": {
					"standard": "Standard (Single block)",
					"multiBlock": "Experimental: Multi-block diff",
					"unified": "Experimental: Unified diff"
				},
				"descriptions": {
					"standard": "Standard diff strategy applies changes to a single code block at a time.",
					"unified": "Unified diff strategy takes multiple approaches to applying diffs and chooses the best approach.",
					"multiBlock": "Multi-block diff strategy allows updating multiple code blocks in a file in one request."
				}
			},
			"matchPrecision": {
				"label": "Match precision",
				"description": "This slider controls how precisely code sections must match when applying diffs. Lower values allow more flexible matching but increase the risk of incorrect replacements. Use values below 100% with extreme caution."
			}
		}
	},
	"experimental": {
		"DIFF_STRATEGY_UNIFIED": {
			"name": "Use experimental unified diff strategy",
			"description": "Enable the experimental unified diff strategy. This strategy might reduce the number of retries caused by model errors but may cause unexpected behavior or incorrect edits. Only enable if you understand the risks and are willing to carefully review all changes."
		},
		"SEARCH_AND_REPLACE": {
			"name": "Use experimental search and replace tool",
			"description": "Enable the experimental search and replace tool, allowing Kilo Code to replace multiple instances of a search term in one request."
		},
		"INSERT_BLOCK": {
			"name": "Use experimental insert content tool",
			"description": "Enable the experimental insert content tool, allowing Kilo Code to insert content at specific line numbers without needing to create a diff."
		},
		"POWER_STEERING": {
			"name": "Use experimental \"power steering\" mode",
			"description": "When enabled, Kilo Code will remind the model about the details of its current mode definition more frequently. This will lead to stronger adherence to role definitions and custom instructions, but will use more tokens per message."
		},
		"AUTOCOMPLETE": {
			"name": "Use experimental \"autocomplete\" feature",
			"description": "When enabled, Kilo Code will provide inline code suggestions as you type. Requires Kilo Code API Provider."
		},
		"CONCURRENT_FILE_READS": {
			"name": "Enable concurrent file reads",
<<<<<<< HEAD
			"description": "When enabled, Kilo Code can read multiple files in a single request (up to 15 files). When disabled, Kilo Code must read files one at a time. Disabling this can help when working with less capable models or when you want more control over file access."
		},
		"MULTI_SEARCH_AND_REPLACE": {
			"name": "Use experimental multi block diff tool",
			"description": "When enabled, Kilo Code will use multi block diff tool. This will try to update multiple code blocks in the file in one request."
=======
			"description": "When enabled, Roo can read multiple files in a single request. When disabled, Roo must read files one at a time. Disabling this can help when working with less capable models or when you want more control over file access."
		},
		"MULTI_SEARCH_AND_REPLACE": {
			"name": "Use experimental multi block diff tool",
			"description": "When enabled, Roo will use multi block diff tool. This will try to update multiple code blocks in the file in one request."
		},
		"DISABLE_COMPLETION_COMMAND": {
			"name": "Disable command execution in attempt_completion",
			"description": "When enabled, the attempt_completion tool will not execute commands. This is an experimental feature to prepare for deprecating command execution in task completion."
>>>>>>> 04a66f92
		}
	},
	"promptCaching": {
		"label": "Disable prompt caching",
		"description": "When checked, Kilo Code will not use prompt caching for this model."
	},
	"temperature": {
		"useCustom": "Use custom temperature",
		"description": "Controls randomness in the model's responses.",
		"rangeDescription": "Higher values make output more random, lower values make it more deterministic."
	},
	"modelInfo": {
		"supportsImages": "Supports images",
		"noImages": "Does not support images",
		"supportsComputerUse": "Supports computer use",
		"noComputerUse": "Does not support computer use",
		"supportsPromptCache": "Supports prompt caching",
		"noPromptCache": "Does not support prompt caching",
		"maxOutput": "Max output",
		"inputPrice": "Input price",
		"outputPrice": "Output price",
		"cacheReadsPrice": "Cache reads price",
		"cacheWritesPrice": "Cache writes price",
		"enableStreaming": "Enable streaming",
		"enableR1Format": "Enable R1 model parameters",
		"enableR1FormatTips": "Must be enabled when using R1 models such as QWQ to prevent 400 errors",
		"useAzure": "Use Azure",
		"azureApiVersion": "Set Azure API version",
		"gemini": {
			"freeRequests": "* Free up to {{count}} requests per minute. After that, billing depends on prompt size.",
			"pricingDetails": "For more info, see pricing details.",
			"billingEstimate": "* Billing is an estimate - exact cost depends on prompt size."
		}
	},
	"modelPicker": {
		"automaticFetch": "The extension automatically fetches the latest list of models available on <serviceLink>{{serviceName}}</serviceLink>. If you're unsure which model to choose, Kilo Code works best with <defaultModelLink>{{defaultModelId}}</defaultModelLink>. You can also try searching \"free\" for no-cost options currently available.",
		"label": "Model",
		"searchPlaceholder": "Search",
		"noMatchFound": "No match found",
		"useCustomModel": "Use custom: {{modelId}}"
	},
	"footer": {
		"feedback": "If you have any questions or feedback, feel free to open an issue at <githubLink>github.com/Kilo-Org/kilocode</githubLink> or join <redditLink>reddit.com/r/kilocode</redditLink> or <discordLink>kilocode.ai/discord</discordLink>.",
		"support": "For financial questions, please contact Customer Support at <supportLink>hi@kilocode.ai</supportLink>",
		"telemetry": {
			"label": "Allow anonymous error and usage reporting",
			"description": "Help improve Kilo Code by sending anonymous usage data and error reports. No code, prompts, or personal information is ever sent. See our privacy policy for more details."
		},
		"settings": {
			"import": "Import",
			"export": "Export",
			"reset": "Reset"
		}
	},
	"thinkingBudget": {
		"maxTokens": "Max Tokens",
		"maxThinkingTokens": "Max Thinking Tokens"
	},
	"validation": {
		"apiKey": "You must provide a valid API key.",
		"awsRegion": "You must choose a region to use with Amazon Bedrock.",
		"googleCloud": "You must provide a valid Google Cloud Project ID and Region.",
		"modelId": "You must provide a valid model ID.",
		"modelSelector": "You must provide a valid model selector.",
		"openAi": "You must provide a valid base URL, API key, and model ID.",
		"arn": {
			"invalidFormat": "Invalid ARN format. Please check the format requirements.",
			"regionMismatch": "Warning: The region in your ARN ({{arnRegion}}) does not match your selected region ({{region}}). This may cause access issues. The provider will use the region from the ARN."
		},
		"modelAvailability": "The model ID ({{modelId}}) you provided is not available. Please choose a different model.",
		"providerNotAllowed": "Provider '{{provider}}' is not allowed by your organization",
		"modelNotAllowed": "Model '{{model}}' is not allowed for provider '{{provider}}' by your organization",
		"profileInvalid": "This profile contains a provider or model that is not allowed by your organization"
	},
	"placeholders": {
		"apiKey": "Enter API Key...",
		"profileName": "Enter profile name",
		"accessKey": "Enter Access Key...",
		"secretKey": "Enter Secret Key...",
		"sessionToken": "Enter Session Token...",
		"credentialsJson": "Enter Credentials JSON...",
		"keyFilePath": "Enter Key File Path...",
		"projectId": "Enter Project ID...",
		"customArn": "Enter ARN (e.g. arn:aws:bedrock:us-east-1:123456789012:foundation-model/my-model)",
		"baseUrl": "Enter base URL...",
		"modelId": {
			"lmStudio": "e.g. meta-llama-3.1-8b-instruct",
			"lmStudioDraft": "e.g. lmstudio-community/llama-3.2-1b-instruct",
			"ollama": "e.g. llama3.1"
		},
		"numbers": {
			"maxTokens": "e.g. 4096",
			"contextWindow": "e.g. 128000",
			"inputPrice": "e.g. 0.0001",
			"outputPrice": "e.g. 0.0002",
			"cacheWritePrice": "e.g. 0.00005"
		}
	},
	"defaults": {
		"ollamaUrl": "Default: http://localhost:11434",
		"lmStudioUrl": "Default: http://localhost:1234",
		"geminiUrl": "Default: https://generativelanguage.googleapis.com"
	},
	"labels": {
		"customArn": "Custom ARN",
		"useCustomArn": "Use custom ARN..."
	}
}<|MERGE_RESOLUTION|>--- conflicted
+++ resolved
@@ -495,23 +495,15 @@
 		},
 		"CONCURRENT_FILE_READS": {
 			"name": "Enable concurrent file reads",
-<<<<<<< HEAD
-			"description": "When enabled, Kilo Code can read multiple files in a single request (up to 15 files). When disabled, Kilo Code must read files one at a time. Disabling this can help when working with less capable models or when you want more control over file access."
+			"description": "When enabled, Kilo Code can read multiple files in a single request. When disabled, Kilo Code must read files one at a time. Disabling this can help when working with less capable models or when you want more control over file access."
 		},
 		"MULTI_SEARCH_AND_REPLACE": {
 			"name": "Use experimental multi block diff tool",
 			"description": "When enabled, Kilo Code will use multi block diff tool. This will try to update multiple code blocks in the file in one request."
-=======
-			"description": "When enabled, Roo can read multiple files in a single request. When disabled, Roo must read files one at a time. Disabling this can help when working with less capable models or when you want more control over file access."
-		},
-		"MULTI_SEARCH_AND_REPLACE": {
-			"name": "Use experimental multi block diff tool",
-			"description": "When enabled, Roo will use multi block diff tool. This will try to update multiple code blocks in the file in one request."
 		},
 		"DISABLE_COMPLETION_COMMAND": {
 			"name": "Disable command execution in attempt_completion",
 			"description": "When enabled, the attempt_completion tool will not execute commands. This is an experimental feature to prepare for deprecating command execution in task completion."
->>>>>>> 04a66f92
 		}
 	},
 	"promptCaching": {
