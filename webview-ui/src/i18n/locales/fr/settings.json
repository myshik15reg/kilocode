{
	"common": {
		"save": "Enregistrer",
		"done": "Terminé",
		"cancel": "Annuler",
		"reset": "Réinitialiser",
		"select": "Sélectionner",
		"add": "Ajouter un en-tête",
		"remove": "Supprimer"
	},
	"header": {
		"title": "Paramètres",
		"saveButtonTooltip": "Enregistrer les modifications",
		"nothingChangedTooltip": "Rien n'a changé",
		"doneButtonTooltip": "Ignorer les modifications non enregistrées et fermer le panneau des paramètres"
	},
	"unsavedChangesDialog": {
		"title": "Modifications non enregistrées",
		"description": "Voulez-vous ignorer les modifications et continuer ?",
		"cancelButton": "Annuler",
		"discardButton": "Ignorer les modifications"
	},
	"sections": {
		"providers": "Fournisseurs",
		"autoApprove": "Auto-approbation",
		"browser": "Accès ordinateur",
		"checkpoints": "Points de contrôle",
		"notifications": "Notifications",
		"contextManagement": "Contexte",
		"terminal": "Terminal",
		"prompts": "Invites",
		"experimental": "Expérimental",
		"language": "Langue",
		"about": "À propos de Kilo Code",
		"display": "Afficher"
	},
	"prompts": {
		"description": "Configurez les invites de support utilisées pour les actions rapides comme l'amélioration des invites, l'explication du code et la résolution des problèmes. Ces invites aident Kilo Code à fournir une meilleure assistance pour les tâches de développement courantes."
	},
	"codeIndex": {
		"title": "Indexation de la base de code",
		"description": "Configurez les paramètres d'indexation de la base de code pour activer la recherche sémantique dans votre projet. <0>En savoir plus</0>",
		"statusTitle": "Statut",
		"enableLabel": "Activer l'indexation de la base de code",
		"enableDescription": "Activer l'indexation du code pour une recherche et une compréhension du contexte améliorées",
		"settingsTitle": "Paramètres d'indexation",
		"disabledMessage": "L'indexation de la base de code est actuellement désactivée. Activez-la dans les paramètres globaux pour configurer les options d'indexation.",
		"profileLabel": "Fournisseur d'embeddings",
		"embedderProviderLabel": "Fournisseur d'embedder",
		"selectProfilePlaceholder": "Sélectionner un fournisseur",
		"openaiProvider": "OpenAI",
		"ollamaProvider": "Ollama",
		"geminiProvider": "Gemini",
		"geminiApiKeyLabel": "Clé API :",
		"geminiApiKeyPlaceholder": "Entrez votre clé API Gemini",
		"mistralProvider": "Mistral",
		"mistralApiKeyLabel": "Clé d'API:",
		"mistralApiKeyPlaceholder": "Entrez votre clé d'API Mistral",
		"openaiCompatibleProvider": "Compatible OpenAI",
		"openAiKeyLabel": "Clé API OpenAI",
		"openAiKeyPlaceholder": "Entrez votre clé API OpenAI",
		"openAiCompatibleBaseUrlLabel": "URL de base",
		"openAiCompatibleApiKeyLabel": "Clé API",
		"openAiCompatibleApiKeyPlaceholder": "Entrez votre clé API",
		"openAiCompatibleModelDimensionLabel": "Dimension d'Embedding :",
		"modelDimensionLabel": "Dimension du modèle",
		"openAiCompatibleModelDimensionPlaceholder": "ex., 1536",
		"openAiCompatibleModelDimensionDescription": "La dimension d'embedding (taille de sortie) pour votre modèle. Consultez la documentation de votre fournisseur pour cette valeur. Valeurs courantes : 384, 768, 1536, 3072.",
		"modelLabel": "Modèle",
		"modelPlaceholder": "Entrez le nom du modèle",
		"selectModel": "Sélectionner un modèle",
		"selectModelPlaceholder": "Sélectionner un modèle",
		"ollamaUrlLabel": "URL Ollama :",
		"ollamaBaseUrlLabel": "URL de base Ollama",
		"qdrantUrlLabel": "URL Qdrant",
		"qdrantKeyLabel": "Clé Qdrant :",
		"qdrantApiKeyLabel": "Clé API Qdrant",
		"qdrantApiKeyPlaceholder": "Entrez votre clé API Qdrant (optionnel)",
		"setupConfigLabel": "Configuration",
		"startIndexingButton": "Démarrer",
		"clearIndexDataButton": "Effacer l'index",
		"unsavedSettingsMessage": "Merci d'enregistrer tes paramètres avant de démarrer le processus d'indexation.",
		"clearDataDialog": {
			"title": "Êtes-vous sûr ?",
			"description": "Cette action ne peut pas être annulée. Cela supprimera définitivement les données d'index de votre base de code.",
			"cancelButton": "Annuler",
			"confirmButton": "Effacer les données"
		},
		"ollamaUrlPlaceholder": "http://localhost:11434",
		"openAiCompatibleBaseUrlPlaceholder": "https://api.example.com",
		"modelDimensionPlaceholder": "1536",
		"qdrantUrlPlaceholder": "http://localhost:6333",
		"saveError": "Échec de la sauvegarde des paramètres",
		"modelDimensions": "({{dimension}} dimensions)",
		"saveSuccess": "Paramètres sauvegardés avec succès",
		"saving": "Sauvegarde...",
		"saveSettings": "Sauvegarder",
		"indexingStatuses": {
			"standby": "En attente",
			"indexing": "Indexation",
			"indexed": "Indexé",
			"error": "Erreur"
		},
		"close": "Fermer",
		"validation": {
			"invalidQdrantUrl": "URL Qdrant invalide",
			"invalidOllamaUrl": "URL Ollama invalide",
			"invalidBaseUrl": "URL de base invalide",
			"qdrantUrlRequired": "L'URL Qdrant est requise",
			"openaiApiKeyRequired": "La clé API OpenAI est requise",
			"modelSelectionRequired": "La sélection du modèle est requise",
			"apiKeyRequired": "La clé API est requise",
			"modelIdRequired": "L'ID du modèle est requis",
			"modelDimensionRequired": "La dimension du modèle est requise",
			"geminiApiKeyRequired": "La clé API Gemini est requise",
			"mistralApiKeyRequired": "La clé API Mistral est requise",
			"ollamaBaseUrlRequired": "L'URL de base Ollama est requise",
			"baseUrlRequired": "L'URL de base est requise",
			"modelDimensionMinValue": "La dimension du modèle doit être supérieure à 0"
		},
		"advancedConfigLabel": "Configuration avancée",
		"searchMinScoreLabel": "Seuil de score de recherche",
		"searchMinScoreDescription": "Score de similarité minimum (0.0-1.0) requis pour les résultats de recherche. Des valeurs plus faibles renvoient plus de résultats mais peuvent être moins pertinents. Des valeurs plus élevées renvoient moins de résultats mais plus pertinents.",
		"searchMinScoreResetTooltip": "Réinitialiser à la valeur par défaut (0.4)",
		"searchMaxResultsLabel": "Résultats de recherche maximum",
		"searchMaxResultsDescription": "Nombre maximum de résultats de recherche à retourner lors de l'interrogation de l'index de code. Des valeurs plus élevées fournissent plus de contexte mais peuvent inclure des résultats moins pertinents.",
		"resetToDefault": "Réinitialiser par défaut"
	},
	"autoApprove": {
		"description": "Permettre à Kilo Code d'effectuer automatiquement des opérations sans requérir d'approbation. Activez ces paramètres uniquement si vous faites entièrement confiance à l'IA et que vous comprenez les risques de sécurité associés.",
		"toggleAriaLabel": "Activer/désactiver l'approbation automatique",
		"disabledAriaLabel": "Approbation automatique désactivée - sélectionnez d'abord les options",
		"selectOptionsFirst": "Sélectionnez au moins une option ci-dessous pour activer l'approbation automatique",
		"readOnly": {
			"label": "Lecture",
			"description": "Lorsque cette option est activée, Kilo Code affichera automatiquement le contenu des répertoires et lira les fichiers sans que vous ayez à cliquer sur le bouton Approuver.",
			"outsideWorkspace": {
				"label": "Inclure les fichiers en dehors de l'espace de travail",
				"description": "Permettre à Kilo Code de lire des fichiers en dehors de l'espace de travail actuel sans nécessiter d'approbation."
			}
		},
		"write": {
			"label": "Écriture",
			"description": "Créer et modifier automatiquement des fichiers sans nécessiter d'approbation",
			"delayLabel": "Délai après les écritures pour permettre aux diagnostics de détecter les problèmes potentiels",
			"outsideWorkspace": {
				"label": "Inclure les fichiers en dehors de l'espace de travail",
				"description": "Permettre à Kilo Code de créer et modifier des fichiers en dehors de l'espace de travail actuel sans nécessiter d'approbation."
			},
			"protected": {
				"label": "Inclure les fichiers protégés",
				"description": "Permettre à Kilo Code de créer et modifier des fichiers protégés (comme .kilocodeignore et les fichiers de configuration .kilocode/) sans nécessiter d'approbation."
			}
		},
		"browser": {
			"label": "Navigateur",
			"description": "Effectuer automatiquement des actions du navigateur sans nécessiter d'approbation. Remarque : S'applique uniquement lorsque le modèle prend en charge l'utilisation de l'ordinateur"
		},
		"retry": {
			"label": "Réessayer",
			"description": "Réessayer automatiquement les requêtes API échouées lorsque le serveur renvoie une réponse d'erreur",
			"delayLabel": "Délai avant de réessayer la requête"
		},
		"mcp": {
			"label": "MCP",
			"description": "Activer l'approbation automatique des outils MCP individuels dans la vue des serveurs MCP (nécessite à la fois ce paramètre et la case à cocher \"Toujours autoriser\" de l'outil)"
		},
		"modeSwitch": {
			"label": "Mode",
			"description": "Basculer automatiquement entre différents modes sans nécessiter d'approbation"
		},
		"subtasks": {
			"label": "Sous-tâches",
			"description": "Permettre la création et l'achèvement des sous-tâches sans nécessiter d'approbation"
		},
		"followupQuestions": {
			"label": "Question",
			"description": "Sélectionner automatiquement la première réponse suggérée pour les questions de suivi après le délai configuré",
			"timeoutLabel": "Temps d'attente avant la sélection automatique de la première réponse"
		},
		"execute": {
			"label": "Exécuter",
			"description": "Exécuter automatiquement les commandes de terminal autorisées sans nécessiter d'approbation",
			"allowedCommands": "Commandes auto-exécutables autorisées",
			"allowedCommandsDescription": "Préfixes de commandes qui peuvent être auto-exécutés lorsque \"Toujours approuver les opérations d'exécution\" est activé. Ajoutez * pour autoriser toutes les commandes (à utiliser avec précaution).",
			"deniedCommands": "Commandes refusées",
			"deniedCommandsDescription": "Préfixes de commandes qui seront automatiquement refusés sans demander d'approbation. En cas de conflit avec les commandes autorisées, la correspondance de préfixe la plus longue prend la priorité. Ajoutez * pour refuser toutes les commandes.",
			"commandPlaceholder": "Entrez le préfixe de commande (ex. 'git ')",
			"deniedCommandPlaceholder": "Entrez le préfixe de commande à refuser (ex. 'rm -rf')",
			"addButton": "Ajouter",
			"autoDenied": "Les commandes avec le préfixe `{{prefix}}` ont été interdites par l'utilisateur. Ne contourne pas cette restriction en exécutant une autre commande."
		},
		"showMenu": {
			"label": "Afficher le menu d'approbation automatique dans la vue de chat",
			"description": "Lorsque cette option est activée, le menu d'approbation automatique sera affiché en bas de la vue de chat, permettant un accès rapide aux paramètres d'approbation automatique"
		},
		"updateTodoList": {
			"label": "Todo",
			"description": "La liste de tâches est mise à jour automatiquement sans approbation"
		},
		"apiRequestLimit": {
			"title": "Requêtes maximales",
			"description": "Effectuer automatiquement ce nombre de requêtes API avant de demander l'approbation pour continuer la tâche.",
			"unlimited": "Illimité"
		}
	},
	"providers": {
		"providerDocumentation": "Documentation {{provider}}",
		"configProfile": "Profil de configuration",
		"description": "Enregistrez différentes configurations d'API pour basculer rapidement entre les fournisseurs et les paramètres.",
		"apiProvider": "Fournisseur d'API",
		"model": "Modèle",
		"nameEmpty": "Le nom ne peut pas être vide",
		"nameExists": "Un profil avec ce nom existe déjà",
		"deleteProfile": "Supprimer le profil",
		"invalidArnFormat": "Format ARN invalide. Veuillez vérifier les exemples ci-dessus.",
		"enterNewName": "Entrez un nouveau nom",
		"addProfile": "Ajouter un profil",
		"renameProfile": "Renommer le profil",
		"newProfile": "Nouveau profil de configuration",
		"enterProfileName": "Entrez le nom du profil",
		"createProfile": "Créer un profil",
		"cannotDeleteOnlyProfile": "Impossible de supprimer le seul profil",
		"searchPlaceholder": "Rechercher des profils",
		"searchProviderPlaceholder": "Rechercher des fournisseurs",
		"noProviderMatchFound": "Aucun fournisseur trouvé",
		"noMatchFound": "Aucun profil correspondant trouvé",
		"vscodeLmDescription": "L'API du modèle de langage VS Code vous permet d'exécuter des modèles fournis par d'autres extensions VS Code (y compris, mais sans s'y limiter, GitHub Copilot). Le moyen le plus simple de commencer est d'installer les extensions Copilot et Copilot Chat depuis le VS Code Marketplace.",
		"awsCustomArnUse": "Entrez un ARN Amazon Bedrock valide pour le modèle que vous souhaitez utiliser. Exemples de format :",
		"awsCustomArnDesc": "Assurez-vous que la région dans l'ARN correspond à la région AWS sélectionnée ci-dessus.",
		"openRouterApiKey": "Clé API OpenRouter",
		"getOpenRouterApiKey": "Obtenir la clé API OpenRouter",
		"apiKeyStorageNotice": "Les clés API sont stockées en toute sécurité dans le stockage sécurisé de VSCode",
		"glamaApiKey": "Clé API Glama",
		"getGlamaApiKey": "Obtenir la clé API Glama",
		"useCustomBaseUrl": "Utiliser une URL de base personnalisée",
		"useReasoning": "Activer le raisonnement",
		"useHostHeader": "Utiliser un en-tête Host personnalisé",
		"useLegacyFormat": "Utiliser le format API OpenAI hérité",
		"customHeaders": "En-têtes personnalisés",
		"headerName": "Nom de l'en-tête",
		"headerValue": "Valeur de l'en-tête",
		"noCustomHeaders": "Aucun en-tête personnalisé défini. Cliquez sur le bouton + pour en ajouter un.",
		"requestyApiKey": "Clé API Requesty",
		"refreshModels": {
			"label": "Actualiser les modèles",
			"hint": "Veuillez rouvrir les paramètres pour voir les modèles les plus récents.",
			"loading": "Actualisation de la liste des modèles...",
			"success": "Liste des modèles actualisée avec succès !",
			"error": "Échec de l'actualisation de la liste des modèles. Veuillez réessayer."
		},
		"getRequestyApiKey": "Obtenir la clé API Requesty",
		"openRouterTransformsText": "Compresser les prompts et chaînes de messages à la taille du contexte (<a>Transformations OpenRouter</a>)",
		"anthropicApiKey": "Clé API Anthropic",
		"getAnthropicApiKey": "Obtenir la clé API Anthropic",
		"anthropicUseAuthToken": "Passer la clé API Anthropic comme en-tête d'autorisation au lieu de X-Api-Key",
		"chutesApiKey": "Clé API Chutes",
		"getChutesApiKey": "Obtenir la clé API Chutes",
		"deepSeekApiKey": "Clé API DeepSeek",
		"getDeepSeekApiKey": "Obtenir la clé API DeepSeek",
		"moonshotApiKey": "Clé API Moonshot",
		"getMoonshotApiKey": "Obtenir la clé API Moonshot",
		"moonshotBaseUrl": "Point d'entrée Moonshot",
		"geminiApiKey": "Clé API Gemini",
		"getGroqApiKey": "Obtenir la clé API Groq",
		"groqApiKey": "Clé API Groq",
		"getHuggingFaceApiKey": "Obtenir la clé API Hugging Face",
		"huggingFaceApiKey": "Clé API Hugging Face",
		"huggingFaceModelId": "ID du modèle",
		"huggingFaceLoading": "Chargement...",
		"huggingFaceModelsCount": "({{count}} modèles)",
		"huggingFaceSelectModel": "Sélectionner un modèle...",
		"huggingFaceSearchModels": "Rechercher des modèles...",
		"huggingFaceNoModelsFound": "Aucun modèle trouvé",
		"huggingFaceProvider": "Fournisseur",
		"huggingFaceProviderAuto": "Automatique",
		"huggingFaceSelectProvider": "Sélectionner un fournisseur...",
		"huggingFaceSearchProviders": "Rechercher des fournisseurs...",
		"huggingFaceNoProvidersFound": "Aucun fournisseur trouvé",
		"getGeminiApiKey": "Obtenir la clé API Gemini",
		"openAiApiKey": "Clé API OpenAI",
		"apiKey": "Clé API",
		"openAiBaseUrl": "URL de base",
		"getOpenAiApiKey": "Obtenir la clé API OpenAI",
		"mistralApiKey": "Clé API Mistral",
		"getMistralApiKey": "Obtenir la clé API Mistral / Codestral",
		"codestralBaseUrl": "URL de base Codestral (Optionnel)",
		"codestralBaseUrlDesc": "Définir une URL alternative pour le modèle Codestral.",
		"xaiApiKey": "Clé API xAI",
		"getXaiApiKey": "Obtenir la clé API xAI",
		"litellmApiKey": "Clé API LiteLLM",
		"litellmBaseUrl": "URL de base LiteLLM",
		"awsCredentials": "Identifiants AWS",
		"awsProfile": "Profil AWS",
		"awsApiKey": "Clé API Amazon Bedrock",
		"awsProfileName": "Nom du profil AWS",
		"awsAccessKey": "Clé d'accès AWS",
		"awsSecretKey": "Clé secrète AWS",
		"awsSessionToken": "Jeton de session AWS",
		"awsRegion": "Région AWS",
		"awsCrossRegion": "Utiliser l'inférence inter-régions",
		"awsBedrockVpc": {
			"useCustomVpcEndpoint": "Utiliser un point de terminaison VPC personnalisé",
			"vpcEndpointUrlPlaceholder": "Entrer l'URL du point de terminaison VPC (optionnel)",
			"examples": "Exemples :"
		},
		"enablePromptCaching": "Activer la mise en cache des prompts",
		"enablePromptCachingTitle": "Activer la mise en cache des prompts pour améliorer les performances et réduire les coûts pour les modèles pris en charge.",
		"cacheUsageNote": "Remarque : Si vous ne voyez pas l'utilisation du cache, essayez de sélectionner un modèle différent puis de sélectionner à nouveau votre modèle souhaité.",
		"vscodeLmModel": "Modèle de langage",
		"vscodeLmWarning": "Remarque : Il s'agit d'une intégration très expérimentale et le support des fournisseurs variera. Si vous recevez une erreur concernant un modèle non pris en charge, c'est un problème du côté du fournisseur.",
		"googleCloudSetup": {
			"title": "Pour utiliser Google Cloud Vertex AI, vous devez :",
			"step1": "1. Créer un compte Google Cloud, activer l'API Vertex AI et activer les modèles Claude souhaités.",
			"step2": "2. Installer Google Cloud CLI et configurer les identifiants par défaut de l'application.",
			"step3": "3. Ou créer un compte de service avec des identifiants."
		},
		"googleCloudCredentials": "Identifiants Google Cloud",
		"googleCloudKeyFile": "Chemin du fichier de clé Google Cloud",
		"googleCloudProjectId": "ID du projet Google Cloud",
		"googleCloudRegion": "Région Google Cloud",
		"lmStudio": {
			"baseUrl": "URL de base (optionnel)",
			"modelId": "ID du modèle",
			"speculativeDecoding": "Activer le décodage spéculatif",
			"draftModelId": "ID du modèle brouillon",
			"draftModelDesc": "Le modèle brouillon doit être de la même famille de modèles pour que le décodage spéculatif fonctionne correctement.",
			"selectDraftModel": "Sélectionner le modèle brouillon",
			"noModelsFound": "Aucun modèle brouillon trouvé. Veuillez vous assurer que LM Studio est en cours d'exécution avec le mode serveur activé.",
			"description": "LM Studio vous permet d'exécuter des modèles localement sur votre ordinateur. Pour obtenir des instructions sur la mise en route, consultez leur <a>guide de démarrage rapide</a>. Vous devrez également démarrer la fonction <b>serveur local</b> de LM Studio pour l'utiliser avec cette extension. <span>Remarque :</span> Kilo Code utilise des prompts complexes et fonctionne mieux avec les modèles Claude. Les modèles moins performants peuvent ne pas fonctionner comme prévu."
		},
		"ollama": {
			"baseUrl": "URL de base (optionnel)",
			"modelId": "ID du modèle",
			"description": "Ollama vous permet d'exécuter des modèles localement sur votre ordinateur. Pour obtenir des instructions sur la mise en route, consultez le guide de démarrage rapide.",
			"warning": "Remarque : Kilo Code utilise des prompts complexes et fonctionne mieux avec les modèles Claude. Les modèles moins performants peuvent ne pas fonctionner comme prévu."
		},
		"unboundApiKey": "Clé API Unbound",
		"getUnboundApiKey": "Obtenir la clé API Unbound",
		"unboundRefreshModelsSuccess": "Liste des modèles mise à jour ! Vous pouvez maintenant sélectionner parmi les derniers modèles.",
		"unboundInvalidApiKey": "Clé API invalide. Veuillez vérifier votre clé API et réessayer.",
		"humanRelay": {
			"description": "Aucune clé API n'est requise, mais l'utilisateur doit aider à copier et coller les informations dans le chat web de l'IA.",
			"instructions": "Pendant l'utilisation, une boîte de dialogue apparaîtra et le message actuel sera automatiquement copié dans le presse-papiers. Vous devez le coller dans les versions web de l'IA (comme ChatGPT ou Claude), puis copier la réponse de l'IA dans la boîte de dialogue et cliquer sur le bouton de confirmation."
		},
		"openRouter": {
			"providerRouting": {
				"title": "Routage des fournisseurs OpenRouter",
				"description": "OpenRouter dirige les requêtes vers les meilleurs fournisseurs disponibles pour votre modèle. Par défaut, les requêtes sont équilibrées entre les principaux fournisseurs pour maximiser la disponibilité. Cependant, vous pouvez choisir un fournisseur spécifique à utiliser pour ce modèle.",
				"learnMore": "En savoir plus sur le routage des fournisseurs"
			}
		},
		"cerebras": {
			"apiKey": "Clé API Cerebras",
			"getApiKey": "Obtenir la clé API Cerebras"
		},
		"customModel": {
			"capabilities": "Configurez les capacités et les prix pour votre modèle personnalisé compatible OpenAI. Soyez prudent lors de la spécification des capacités du modèle, car elles peuvent affecter le fonctionnement de Kilo Code.",
			"maxTokens": {
				"label": "Tokens de sortie maximum",
				"description": "Nombre maximum de tokens que le modèle peut générer dans une réponse. (Spécifiez -1 pour permettre au serveur de définir les tokens maximum.)"
			},
			"contextWindow": {
				"label": "Taille de la fenêtre de contexte",
				"description": "Total des tokens (entrée + sortie) que le modèle peut traiter."
			},
			"imageSupport": {
				"label": "Support des images",
				"description": "Ce modèle est-il capable de traiter et de comprendre les images ?"
			},
			"computerUse": {
				"label": "Utilisation de l'ordinateur",
				"description": "Ce modèle est-il capable d'interagir avec un navigateur ? (ex. Claude 3.7 Sonnet)"
			},
			"promptCache": {
				"label": "Mise en cache des prompts",
				"description": "Ce modèle est-il capable de mettre en cache les prompts ?"
			},
			"pricing": {
				"input": {
					"label": "Prix d'entrée",
					"description": "Coût par million de tokens dans l'entrée/prompt. Cela affecte le coût d'envoi du contexte et des instructions au modèle."
				},
				"output": {
					"label": "Prix de sortie",
					"description": "Coût par million de tokens dans la réponse du modèle. Cela affecte le coût du contenu généré et des complétions."
				},
				"cacheReads": {
					"label": "Prix des lectures de cache",
					"description": "Coût par million de tokens pour la lecture depuis le cache. C'est le prix facturé lors de la récupération d'une réponse mise en cache."
				},
				"cacheWrites": {
					"label": "Prix des écritures de cache",
					"description": "Coût par million de tokens pour l'écriture dans le cache. C'est le prix facturé lors de la première mise en cache d'un prompt."
				}
			},
			"resetDefaults": "Réinitialiser les valeurs par défaut"
		},
		"rateLimitSeconds": {
			"label": "Limite de débit",
			"description": "Temps minimum entre les requêtes API."
		},
		"consecutiveMistakeLimit": {
			"label": "Limite d'erreurs et de répétitions",
			"description": "Nombre d'erreurs consécutives ou d'actions répétées avant d'afficher la boîte de dialogue 'Kilo Code a des difficultés'",
			"unlimitedDescription": "Réessais illimités activés (poursuite automatique). La boîte de dialogue n'apparaîtra jamais.",
			"warning": "⚠️ Mettre à 0 autorise des réessais illimités, ce qui peut consommer une utilisation importante de l'API"
		},
		"reasoningEffort": {
			"label": "Effort de raisonnement du modèle",
			"high": "Élevé",
			"medium": "Moyen",
			"low": "Faible"
		},
		"setReasoningLevel": "Activer l'effort de raisonnement",
		"claudeCode": {
			"pathLabel": "Chemin du code Claude",
			"description": "Chemin facultatif vers votre CLI Claude Code. La valeur par défaut est 'claude' si non défini.",
			"placeholder": "Défaut : claude",
			"maxTokensLabel": "Jetons de sortie max",
			"maxTokensDescription": "Nombre maximum de jetons de sortie pour les réponses de Claude Code. La valeur par défaut est 8000."
		},
		"geminiCli": {
			"description": "Ce fournisseur utilise l'authentification OAuth de l'outil Gemini CLI et ne nécessite pas de clés API.",
			"oauthPath": "Chemin des Identifiants OAuth (optionnel)",
			"oauthPathDescription": "Chemin vers le fichier d'identifiants OAuth. Laissez vide pour utiliser l'emplacement par défaut (~/.gemini/oauth_creds.json).",
			"instructions": "Si vous ne vous êtes pas encore authentifié, veuillez exécuter",
			"instructionsContinued": "dans votre terminal d'abord.",
			"setupLink": "Instructions de Configuration Gemini CLI",
			"requirementsTitle": "Exigences Importantes",
			"requirement1": "D'abord, vous devez installer l'outil Gemini CLI",
			"requirement2": "Ensuite, exécutez gemini dans votre terminal et assurez-vous de vous connecter avec Google",
			"requirement3": "Fonctionne uniquement avec les comptes Google personnels (pas les comptes Google Workspace)",
			"requirement4": "N'utilise pas de clés API - l'authentification est gérée via OAuth",
			"requirement5": "Nécessite que l'outil Gemini CLI soit installé et authentifié d'abord",
			"freeAccess": "Accès gratuit via l'authentification OAuth"
		}
	},
	"browser": {
		"enable": {
			"label": "Activer l'outil de navigateur",
			"description": "Lorsque cette option est activée, Kilo Code peut utiliser un navigateur pour interagir avec des sites web lors de l'utilisation de modèles qui prennent en charge l'utilisation de l'ordinateur. <0>En savoir plus</0>"
		},
		"viewport": {
			"label": "Taille de la fenêtre d'affichage",
			"description": "Sélectionnez la taille de la fenêtre d'affichage pour les interactions du navigateur. Cela affecte la façon dont les sites web sont affichés et dont on interagit avec eux.",
			"options": {
				"largeDesktop": "Grand bureau (1280x800)",
				"smallDesktop": "Petit bureau (900x600)",
				"tablet": "Tablette (768x1024)",
				"mobile": "Mobile (360x640)"
			}
		},
		"screenshotQuality": {
			"label": "Qualité des captures d'écran",
			"description": "Ajustez la qualité WebP des captures d'écran du navigateur. Des valeurs plus élevées fournissent des captures plus claires mais augmentent l'utilisation de token."
		},
		"remote": {
			"label": "Utiliser une connexion de navigateur distant",
			"description": "Se connecter à un navigateur Chrome exécuté avec le débogage à distance activé (--remote-debugging-port=9222).",
			"urlPlaceholder": "URL personnalisée (ex. http://localhost:9222)",
			"testButton": "Tester la connexion",
			"testingButton": "Test en cours...",
			"instructions": "Entrez l'adresse hôte du protocole DevTools ou laissez vide pour découvrir automatiquement les instances Chrome locales. Le bouton Tester la connexion essaiera l'URL personnalisée si fournie, ou découvrira automatiquement si le champ est vide."
		}
	},
	"checkpoints": {
		"enable": {
			"label": "Activer les points de contrôle automatiques",
			"description": "Lorsque cette option est activée, Kilo Code créera automatiquement des points de contrôle pendant l'exécution des tâches, facilitant la révision des modifications ou le retour à des états antérieurs. <0>En savoir plus</0>"
		}
	},
	"notifications": {
		"sound": {
			"label": "Activer les effets sonores",
			"description": "Lorsque cette option est activée, Kilo Code jouera des effets sonores pour les notifications et les événements.",
			"volumeLabel": "Volume"
		},
		"tts": {
			"label": "Activer la synthèse vocale",
			"description": "Lorsque cette option est activée, Kilo Code lira ses réponses à haute voix en utilisant la synthèse vocale.",
			"speedLabel": "Vitesse"
		}
	},
	"contextManagement": {
		"description": "Contrôlez quelles informations sont incluses dans la fenêtre de contexte de l'IA, affectant l'utilisation de token et la qualité des réponses",
		"autoCondenseContextPercent": {
			"label": "Seuil de déclenchement de la condensation intelligente du contexte",
			"description": "Lorsque la fenêtre de contexte atteint ce seuil, Kilo Code la condensera automatiquement."
		},
		"condensingApiConfiguration": {
			"label": "Configuration API pour la condensation du contexte",
			"description": "Sélectionnez quelle configuration API utiliser pour les opérations de condensation du contexte. Laissez non sélectionné pour utiliser la configuration active actuelle.",
			"useCurrentConfig": "Par défaut"
		},
		"customCondensingPrompt": {
			"label": "Prompt personnalisé de condensation du contexte",
			"description": "Personnalisez le prompt système utilisé pour la condensation du contexte. Laissez vide pour utiliser le prompt par défaut.",
			"placeholder": "Entrez votre prompt de condensation personnalisé ici...\n\nVous pouvez utiliser la même structure que le prompt par défaut :\n- Conversation précédente\n- Travail en cours\n- Concepts techniques clés\n- Fichiers et code pertinents\n- Résolution de problèmes\n- Tâches en attente et prochaines étapes",
			"reset": "Réinitialiser par défaut",
			"hint": "Vide = utiliser le prompt par défaut"
		},
		"autoCondenseContext": {
			"name": "Déclencher automatiquement la condensation intelligente du contexte",
			"description": "Lorsque cette option est activée, Kilo Code condensera automatiquement le contexte lorsque le seuil est atteint. Lorsqu'elle est désactivée, vous pouvez toujours déclencher manuellement la condensation du contexte."
		},
		"openTabs": {
			"label": "Limite de contexte des onglets ouverts",
			"description": "Nombre maximum d'onglets VSCode ouverts à inclure dans le contexte. Des valeurs plus élevées fournissent plus de contexte mais augmentent l'utilisation de token."
		},
		"workspaceFiles": {
			"label": "Limite de contexte des fichiers de l'espace de travail",
			"description": "Nombre maximum de fichiers à inclure dans les détails du répertoire de travail actuel. Des valeurs plus élevées fournissent plus de contexte mais augmentent l'utilisation de token."
		},
		"rooignore": {
			"label": "Afficher les fichiers .kilocodeignore dans les listes et recherches",
			"description": "Lorsque cette option est activée, les fichiers correspondant aux modèles dans .kilocodeignore seront affichés dans les listes avec un symbole de cadenas. Lorsqu'elle est désactivée, ces fichiers seront complètement masqués des listes de fichiers et des recherches."
		},
		"maxReadFile": {
			"label": "Seuil d'auto-troncature de lecture de fichier",
			"description": "Kilo Code lit ce nombre de lignes lorsque le modèle omet les valeurs de début/fin. Si ce nombre est inférieur au total du fichier, Kilo Code génère un index des numéros de ligne des définitions de code. Cas spéciaux : -1 indique à Kilo Code de lire le fichier entier (sans indexation), et 0 indique de ne lire aucune ligne et de fournir uniquement les index de ligne pour un contexte minimal. Des valeurs plus basses minimisent l'utilisation initiale du contexte, permettant des lectures ultérieures de plages de lignes précises. Les requêtes avec début/fin explicites ne sont pas limitées par ce paramètre.",
			"lines": "lignes",
			"always_full_read": "Toujours lire le fichier entier"
		},
		"maxConcurrentFileReads": {
			"label": "Limite de lectures simultanées",
			"description": "Nombre maximum de fichiers que l'outil 'read_file' peut traiter simultanément. Des valeurs plus élevées peuvent accélérer la lecture de plusieurs petits fichiers mais augmentent l'utilisation de la mémoire."
		},
		"diagnostics": {
			"includeMessages": {
				"label": "Inclure automatiquement les diagnostics dans le contexte",
				"description": "Lorsque cette option est activée, les messages de diagnostic (erreurs) des fichiers modifiés seront automatiquement inclus dans le contexte. Vous pouvez toujours inclure manuellement tous les diagnostics de l'espace de travail en utilisant @problems."
			},
			"maxMessages": {
				"label": "Nombre maximum de messages de diagnostic",
				"description": "Nombre maximum de messages de diagnostic à inclure par fichier. Cette limite s'applique à la fois à l'inclusion automatique (lorsque la case est cochée) et aux mentions manuelles @problems. Des valeurs plus élevées fournissent plus de contexte mais augmentent l'utilisation des jetons.",
				"resetTooltip": "Réinitialiser à la valeur par défaut (50)",
				"unlimitedLabel": "Illimité"
			},
			"delayAfterWrite": {
				"label": "Délai après les écritures pour permettre aux diagnostics de détecter les problèmes potentiels",
				"description": "Temps d'attente après les écritures de fichiers avant de continuer, permettant aux outils de diagnostic de traiter les modifications et de détecter les problèmes."
			}
		},
		"condensingThreshold": {
			"label": "Seuil de condensation du contexte",
			"selectProfile": "Configurer le seuil pour le profil",
			"defaultProfile": "Par défaut global (tous les profils)",
			"defaultDescription": "Lorsque le contexte atteint ce pourcentage, il sera automatiquement condensé pour tous les profils sauf s'ils ont des paramètres personnalisés",
			"profileDescription": "Seuil personnalisé pour ce profil uniquement (remplace le défaut global)",
			"inheritDescription": "Ce profil hérite du seuil par défaut global ({{threshold}}%)",
			"usesGlobal": "(utilise global {{threshold}}%)"
		}
	},
	"terminal": {
		"basic": {
			"label": "Paramètres du terminal : Base",
			"description": "Paramètres de base du terminal"
		},
		"advanced": {
			"label": "Paramètres du terminal : Avancé",
			"description": "Les options suivantes peuvent nécessiter un redémarrage du terminal pour appliquer le paramètre."
		},
		"outputLineLimit": {
			"label": "Limite de sortie du terminal",
			"description": "Nombre maximum de lignes à inclure dans la sortie du terminal lors de l'exécution de commandes. Lorsque ce nombre est dépassé, les lignes seront supprimées du milieu, économisant des token. <0>En savoir plus</0>"
		},
		"outputCharacterLimit": {
			"label": "Limite de caractères du terminal",
			"description": "Nombre maximum de caractères à inclure dans la sortie du terminal lors de l'exécution de commandes. Cette limite prévaut sur la limite de lignes pour éviter les problèmes de mémoire avec des lignes extrêmement longues. Lorsque cette limite est dépassée, la sortie sera tronquée. <0>En savoir plus</0>"
		},
		"shellIntegrationTimeout": {
			"label": "Délai d'intégration du shell du terminal",
			"description": "Temps maximum d'attente pour l'initialisation de l'intégration du shell avant d'exécuter des commandes. Pour les utilisateurs avec des temps de démarrage de shell longs, cette valeur peut nécessiter d'être augmentée si vous voyez des erreurs \"Shell Integration Unavailable\" dans le terminal. <0>En savoir plus</0>"
		},
		"shellIntegrationDisabled": {
			"label": "Désactiver l'intégration du shell du terminal",
			"description": "Active ceci si les commandes du terminal ne fonctionnent pas correctement ou si tu vois des erreurs 'Shell Integration Unavailable'. Cela utilise une méthode plus simple pour exécuter les commandes, en contournant certaines fonctionnalités avancées du terminal. <0>En savoir plus</0>"
		},
		"commandDelay": {
			"label": "Délai de commande du terminal",
			"description": "Délai en millisecondes à ajouter après l'exécution de la commande. Le paramètre par défaut de 0 désactive complètement le délai. Cela peut aider à garantir que la sortie de la commande est entièrement capturée dans les terminaux avec des problèmes de synchronisation. Dans la plupart des terminaux, cela est implémenté en définissant `PROMPT_COMMAND='sleep N'` et Powershell ajoute `start-sleep` à la fin de chaque commande. À l'origine, c'était une solution pour le bug VSCode#237208 et peut ne pas être nécessaire. <0>En savoir plus</0>"
		},
		"compressProgressBar": {
			"label": "Compresser la sortie des barres de progression",
			"description": "Lorsque activé, traite la sortie du terminal avec des retours chariot (\\r) pour simuler l'affichage d'un terminal réel. Cela supprime les états intermédiaires des barres de progression, ne conservant que l'état final, ce qui économise de l'espace de contexte pour des informations plus pertinentes. <0>En savoir plus</0>"
		},
		"powershellCounter": {
			"label": "Activer le contournement du compteur PowerShell",
			"description": "Lorsqu'activé, ajoute un compteur aux commandes PowerShell pour assurer une exécution correcte des commandes. Cela aide avec les terminaux PowerShell qui peuvent avoir des problèmes de capture de sortie. <0>En savoir plus</0>"
		},
		"zshClearEolMark": {
			"label": "Effacer la marque de fin de ligne ZSH",
			"description": "Lorsqu'activé, efface la marque de fin de ligne ZSH en définissant PROMPT_EOL_MARK=''. Cela évite les problèmes d'interprétation de la sortie des commandes lorsqu'elle se termine par des caractères spéciaux comme '%'. <0>En savoir plus</0>"
		},
		"zshOhMy": {
			"label": "Activer l'intégration Oh My Zsh",
			"description": "Lorsqu'activé, définit ITERM_SHELL_INTEGRATION_INSTALLED=Yes pour activer les fonctionnalités d'intégration du shell Oh My Zsh. L'application de ce paramètre peut nécessiter le redémarrage de l'IDE. <0>En savoir plus</0>"
		},
		"zshP10k": {
			"label": "Activer l'intégration Powerlevel10k",
			"description": "Lorsqu'activé, définit POWERLEVEL9K_TERM_SHELL_INTEGRATION=true pour activer les fonctionnalités d'intégration du shell Powerlevel10k. <0>En savoir plus</0>"
		},
		"zdotdir": {
			"label": "Activer la gestion ZDOTDIR",
			"description": "Lorsque activé, crée un répertoire temporaire pour ZDOTDIR afin de gérer correctement l'intégration du shell zsh. Cela garantit le bon fonctionnement de l'intégration du shell VSCode avec zsh tout en préservant votre configuration zsh. <0>En savoir plus</0>"
		},
		"inheritEnv": {
			"label": "Hériter des variables d'environnement",
			"description": "Lorsqu'activé, le terminal hérite des variables d'environnement du processus parent VSCode, comme les paramètres d'intégration du shell définis dans le profil utilisateur. Cela bascule directement le paramètre global VSCode `terminal.integrated.inheritEnv`. <0>En savoir plus</0>"
		}
	},
	"advancedSettings": {
		"title": "Paramètres avancés"
	},
	"advanced": {
		"diff": {
			"label": "Activer l'édition via des diffs",
			"description": "Lorsque cette option est activée, Kilo Code pourra éditer des fichiers plus rapidement et rejettera automatiquement les écritures de fichiers complets tronqués. Fonctionne mieux avec le dernier modèle Claude 4 Sonnet.",
			"strategy": {
				"label": "Stratégie de diff",
				"options": {
					"standard": "Standard (Bloc unique)",
					"multiBlock": "Expérimental : Diff multi-blocs",
					"unified": "Expérimental : Diff unifié"
				},
				"descriptions": {
					"standard": "La stratégie de diff standard applique les modifications à un seul bloc de code à la fois.",
					"unified": "La stratégie de diff unifié prend plusieurs approches pour appliquer les diffs et choisit la meilleure approche.",
					"multiBlock": "La stratégie de diff multi-blocs permet de mettre à jour plusieurs blocs de code dans un fichier en une seule requête."
				}
			},
			"matchPrecision": {
				"label": "Précision de correspondance",
				"description": "Ce curseur contrôle la précision avec laquelle les sections de code doivent correspondre lors de l'application des diffs. Des valeurs plus basses permettent des correspondances plus flexibles mais augmentent le risque de remplacements incorrects. Utilisez des valeurs inférieures à 100 % avec une extrême prudence."
			}
		},
		"todoList": {
			"label": "Activer l'outil de liste de tâches",
			"description": "Lorsqu'activé, Kilo Code peut créer et gérer des listes de tâches pour suivre la progression. Cela aide à organiser les tâches complexes en étapes gérables."
		}
	},
	"experimental": {
		"DIFF_STRATEGY_UNIFIED": {
			"name": "Utiliser la stratégie diff unifiée expérimentale",
			"description": "Activer la stratégie diff unifiée expérimentale. Cette stratégie pourrait réduire le nombre de tentatives causées par des erreurs de modèle, mais peut provoquer des comportements inattendus ou des modifications incorrectes. Activez-la uniquement si vous comprenez les risques et êtes prêt à examiner attentivement tous les changements."
		},
		"SEARCH_AND_REPLACE": {
			"name": "Utiliser l'outil de recherche et remplacement expérimental",
			"description": "Activer l'outil de recherche et remplacement expérimental, permettant à Kilo Code de remplacer plusieurs occurrences d'un terme de recherche en une seule requête."
		},
		"INSERT_BLOCK": {
			"name": "Utiliser l'outil d'insertion de contenu expérimental",
			"description": "Activer l'outil d'insertion de contenu expérimental, permettant à Kilo Code d'insérer du contenu à des numéros de ligne spécifiques sans avoir besoin de créer un diff."
		},
		"POWER_STEERING": {
			"name": "Utiliser le mode \"direction assistée\" expérimental",
			"description": "Lorsqu'il est activé, Kilo Code rappellera plus fréquemment au modèle les détails de sa définition de mode actuelle. Cela conduira à une adhérence plus forte aux définitions de rôles et aux instructions personnalisées, mais utilisera plus de tokens par message."
		},
		"MULTI_SEARCH_AND_REPLACE": {
			"name": "Utiliser l'outil diff multi-blocs expérimental",
			"description": "Lorsqu'il est activé, Kilo Code utilisera l'outil diff multi-blocs. Cela tentera de mettre à jour plusieurs blocs de code dans le fichier en une seule requête."
		},
		"CONCURRENT_FILE_READS": {
			"name": "Activer la lecture simultanée de fichiers",
			"description": "Lorsqu'activé, Kilo Code peut lire plusieurs fichiers dans une seule requête. Lorsque désactivé, Kilo Code doit lire les fichiers un par un. La désactivation peut aider lors du travail avec des modèles moins performants ou lorsque tu souhaites plus de contrôle sur l'accès aux fichiers."
		},
		"MARKETPLACE": {
			"name": "Activer le Marketplace",
			"description": "Lorsque cette option est activée, tu peux installer des MCP et des modes personnalisés depuis le Marketplace."
		},
		"MULTI_FILE_APPLY_DIFF": {
			"name": "Activer les éditions de fichiers concurrentes",
			"description": "Lorsque cette option est activée, Kilo Code peut éditer plusieurs fichiers en une seule requête. Lorsqu'elle est désactivée, Kilo Code doit éditer les fichiers un par un. Désactiver cette option peut aider lorsque tu travailles avec des modèles moins capables ou lorsque tu veux plus de contrôle sur les modifications de fichiers."
		},
<<<<<<< HEAD
		"MORPH_FAST_APPLY": {
			"name": "Activer Morph Fast Apply",
			"description": "Lorsque cette option est activée, Kilo Code peut éditer des fichiers en utilisant Morph Fast Apply.",
			"apiKey": "Clé API Morph (optionnel)",
			"placeholder": "Entrez votre clé API Morph (optionnel)",
			"warning": "Si vous ne configurez pas de clé API Morph, vous pouvez toujours utiliser Fast Apply avec Kilo Code ou OpenRouter, mais votre compte sera facturé pour l'utilisation du modèle !"
=======
		"INLINE_ASSIST": {
			"name": "Assistance en ligne",
			"description": "Activez les fonctionnalités d'assistance en ligne pour des suggestions et améliorations de code rapides directement dans votre éditeur. Inclut la Tâche rapide en ligne (Cmd+I) pour des modifications ciblées et la Tâche automatique en ligne pour des améliorations contextuelles."
>>>>>>> b93b55fb
		}
	},
	"promptCaching": {
		"label": "Désactiver la mise en cache des prompts",
		"description": "Lorsque cette option est cochée, Kilo Code n'utilisera pas la mise en cache des prompts pour ce modèle."
	},
	"temperature": {
		"useCustom": "Utiliser une température personnalisée",
		"description": "Contrôle l'aléatoire dans les réponses du modèle.",
		"rangeDescription": "Des valeurs plus élevées rendent la sortie plus aléatoire, des valeurs plus basses la rendent plus déterministe."
	},
	"modelInfo": {
		"supportsImages": "Prend en charge les images",
		"noImages": "Ne prend pas en charge les images",
		"supportsComputerUse": "Prend en charge l'utilisation de l'ordinateur",
		"noComputerUse": "Ne prend pas en charge l'utilisation de l'ordinateur",
		"supportsPromptCache": "Prend en charge la mise en cache des prompts",
		"noPromptCache": "Ne prend pas en charge la mise en cache des prompts",
		"maxOutput": "Sortie maximale",
		"inputPrice": "Prix d'entrée",
		"outputPrice": "Prix de sortie",
		"cacheReadsPrice": "Prix des lectures de cache",
		"cacheWritesPrice": "Prix des écritures de cache",
		"enableStreaming": "Activer le streaming",
		"enableR1Format": "Activer les paramètres du modèle R1",
		"enableR1FormatTips": "Doit être activé lors de l'utilisation de modèles R1 tels que QWQ, pour éviter l'erreur 400",
		"useAzure": "Utiliser Azure",
		"azureApiVersion": "Définir la version de l'API Azure",
		"gemini": {
			"freeRequests": "* Gratuit jusqu'à {{count}} requêtes par minute. Après cela, la facturation dépend de la taille du prompt.",
			"pricingDetails": "Pour plus d'informations, voir les détails de tarification.",
			"billingEstimate": "* La facturation est une estimation - le coût exact dépend de la taille du prompt."
		}
	},
	"modelPicker": {
		"automaticFetch": "L'extension récupère automatiquement la liste la plus récente des modèles disponibles sur <serviceLink>{{serviceName}}</serviceLink>. Si vous ne savez pas quel modèle choisir, Kilo Code fonctionne mieux avec <defaultModelLink>{{defaultModelId}}</defaultModelLink>.",
		"label": "Modèle",
		"searchPlaceholder": "Rechercher",
		"noMatchFound": "Aucune correspondance trouvée",
		"useCustomModel": "Utiliser personnalisé : {{modelId}}"
	},
	"footer": {
		"feedback": "Si vous avez des questions ou des commentaires, n'hésitez pas à ouvrir un problème sur <githubLink>github.com/Kilo-Org/kilocode</githubLink> ou à rejoindre <redditLink>reddit.com/r/kilocode</redditLink> ou <discordLink>kilocode.ai/discord</discordLink>",
		"support": "Pour les questions financières, veuillez contacter le Support Client à <supportLink>https://kilocode.ai/support</supportLink>",
		"telemetry": {
			"label": "Autoriser les rapports d'erreurs et d'utilisation",
			"description": "Aide à améliorer Kilo Code en envoyant des données d'utilisation et des rapports d'erreurs. Aucun code, prompt ou information personnelle n'est jamais envoyé. Consulte notre politique de confidentialité pour plus de détails."
		},
		"settings": {
			"import": "Importer",
			"export": "Exporter",
			"reset": "Réinitialiser"
		}
	},
	"thinkingBudget": {
		"maxTokens": "Tokens maximum",
		"maxThinkingTokens": "Tokens de réflexion maximum"
	},
	"validation": {
		"apiKey": "Vous devez fournir une clé API valide.",
		"awsRegion": "Vous devez choisir une région pour utiliser Amazon Bedrock.",
		"googleCloud": "Vous devez fournir un ID de projet et une région Google Cloud valides.",
		"modelId": "Vous devez fournir un ID de modèle valide.",
		"modelSelector": "Vous devez fournir un sélecteur de modèle valide.",
		"openAi": "Vous devez fournir une URL de base, une clé API et un ID de modèle valides.",
		"arn": {
			"invalidFormat": "Format ARN invalide. Veuillez vérifier les exigences de format.",
			"regionMismatch": "Attention : La région dans votre ARN ({{arnRegion}}) ne correspond pas à votre région sélectionnée ({{region}}). Cela peut causer des problèmes d'accès. Le fournisseur utilisera la région de l'ARN."
		},
		"modelAvailability": "L'ID de modèle ({{modelId}}) que vous avez fourni n'est pas disponible. Veuillez choisir un modèle différent.",
		"providerNotAllowed": "Le fournisseur '{{provider}}' n'est pas autorisé par votre organisation",
		"modelNotAllowed": "Le modèle '{{model}}' n'est pas autorisé pour le fournisseur '{{provider}}' par votre organisation",
		"profileInvalid": "Ce profil contient un fournisseur ou un modèle qui n'est pas autorisé par votre organisation"
	},
	"placeholders": {
		"apiKey": "Saisissez la clé API...",
		"profileName": "Saisissez le nom du profil",
		"accessKey": "Saisissez la clé d'accès...",
		"secretKey": "Saisissez la clé secrète...",
		"sessionToken": "Saisissez le jeton de session...",
		"credentialsJson": "Saisissez le JSON des identifiants...",
		"keyFilePath": "Saisissez le chemin du fichier de clé...",
		"projectId": "Saisissez l'ID du projet...",
		"customArn": "Saisissez l'ARN (ex. arn:aws:bedrock:us-east-1:123456789012:foundation-model/my-model)",
		"baseUrl": "Saisissez l'URL de base...",
		"modelId": {
			"lmStudio": "ex. meta-llama-3.1-8b-instruct",
			"lmStudioDraft": "ex. lmstudio-community/llama-3.2-1b-instruct",
			"ollama": "ex. llama3.1"
		},
		"numbers": {
			"maxTokens": "ex. 4096",
			"contextWindow": "ex. 128000",
			"inputPrice": "ex. 0.0001",
			"outputPrice": "ex. 0.0002",
			"cacheWritePrice": "ex. 0.00005"
		}
	},
	"defaults": {
		"ollamaUrl": "Par défaut : http://localhost:11434",
		"lmStudioUrl": "Par défaut : http://localhost:1234",
		"geminiUrl": "Par défaut : https://generativelanguage.googleapis.com"
	},
	"labels": {
		"customArn": "ARN personnalisé",
		"useCustomArn": "Utiliser un ARN personnalisé..."
	},
	"display": {
		"taskTimeline": {
			"label": "Afficher la chronologie des tâches",
			"description": "Afficher une chronologie visuelle des messages de tâches, colorés selon leur type, permettant de voir rapidement la progression des tâches et de revenir à des points spécifiques dans l'historique de la tâche."
		}
	},
	"includeMaxOutputTokens": "Inclure les tokens de sortie maximum",
	"includeMaxOutputTokensDescription": "Envoyer le paramètre de tokens de sortie maximum dans les requêtes API. Certains fournisseurs peuvent ne pas supporter cela.",
	"limitMaxTokensDescription": "Limiter le nombre maximum de tokens dans la réponse",
	"maxOutputTokensLabel": "Tokens de sortie maximum",
	"maxTokensGenerateDescription": "Tokens maximum à générer dans la réponse"
}<|MERGE_RESOLUTION|>--- conflicted
+++ resolved
@@ -673,18 +673,16 @@
 			"name": "Activer les éditions de fichiers concurrentes",
 			"description": "Lorsque cette option est activée, Kilo Code peut éditer plusieurs fichiers en une seule requête. Lorsqu'elle est désactivée, Kilo Code doit éditer les fichiers un par un. Désactiver cette option peut aider lorsque tu travailles avec des modèles moins capables ou lorsque tu veux plus de contrôle sur les modifications de fichiers."
 		},
-<<<<<<< HEAD
 		"MORPH_FAST_APPLY": {
 			"name": "Activer Morph Fast Apply",
 			"description": "Lorsque cette option est activée, Kilo Code peut éditer des fichiers en utilisant Morph Fast Apply.",
 			"apiKey": "Clé API Morph (optionnel)",
 			"placeholder": "Entrez votre clé API Morph (optionnel)",
 			"warning": "Si vous ne configurez pas de clé API Morph, vous pouvez toujours utiliser Fast Apply avec Kilo Code ou OpenRouter, mais votre compte sera facturé pour l'utilisation du modèle !"
-=======
+		},
 		"INLINE_ASSIST": {
 			"name": "Assistance en ligne",
 			"description": "Activez les fonctionnalités d'assistance en ligne pour des suggestions et améliorations de code rapides directement dans votre éditeur. Inclut la Tâche rapide en ligne (Cmd+I) pour des modifications ciblées et la Tâche automatique en ligne pour des améliorations contextuelles."
->>>>>>> b93b55fb
 		}
 	},
 	"promptCaching": {
