{
	"common": {
		"save": "Guardar",
		"done": "Hecho",
		"cancel": "Cancelar",
		"reset": "Restablecer",
		"select": "Seleccionar",
		"add": "Añadir encabezado",
		"remove": "Eliminar"
	},
	"header": {
		"title": "Configuración",
		"saveButtonTooltip": "Guardar cambios",
		"nothingChangedTooltip": "Nada ha cambiado",
		"doneButtonTooltip": "Descartar cambios no guardados y cerrar el panel de configuración"
	},
	"unsavedChangesDialog": {
		"title": "Cambios no guardados",
		"description": "¿Desea descartar los cambios y continuar?",
		"cancelButton": "Cancelar",
		"discardButton": "Descartar cambios"
	},
	"sections": {
		"providers": "Proveedores",
		"autoApprove": "Auto-aprobación",
		"browser": "Acceso al ordenador",
		"checkpoints": "Puntos de control",
		"notifications": "Notificaciones",
		"contextManagement": "Contexto",
		"terminal": "Terminal",
		"experimental": "Experimental",
		"language": "Idioma",
		"about": "Acerca de Kilo Code"
	},
	"autoApprove": {
		"description": "Permitir que Kilo Code realice operaciones automáticamente sin requerir aprobación. Habilite esta configuración solo si confía plenamente en la IA y comprende los riesgos de seguridad asociados.",
		"readOnly": {
			"label": "Lectura",
			"description": "Cuando está habilitado, Kilo Code verá automáticamente el contenido del directorio y leerá archivos sin que necesite hacer clic en el botón Aprobar.",
			"outsideWorkspace": {
				"label": "Incluir archivos fuera del espacio de trabajo",
				"description": "Permitir a Kilo Code leer archivos fuera del espacio de trabajo actual sin requerir aprobación."
			}
		},
		"write": {
			"label": "Escritura",
			"description": "Crear y editar archivos automáticamente sin requerir aprobación",
			"delayLabel": "Retraso después de escritura para permitir que los diagnósticos detecten posibles problemas",
			"outsideWorkspace": {
				"label": "Incluir archivos fuera del espacio de trabajo",
				"description": "Permitir a Kilo Code crear y editar archivos fuera del espacio de trabajo actual sin requerir aprobación."
			}
		},
		"browser": {
			"label": "Navegador",
			"description": "Realizar acciones del navegador automáticamente sin requerir aprobación. Nota: Solo se aplica cuando el modelo admite el uso del ordenador"
		},
		"retry": {
			"label": "Reintentar",
			"description": "Reintentar automáticamente solicitudes de API fallidas cuando el servidor devuelve una respuesta de error",
			"delayLabel": "Retraso antes de reintentar la solicitud"
		},
		"mcp": {
			"label": "MCP",
			"description": "Habilitar la aprobación automática de herramientas MCP individuales en la vista de Servidores MCP (requiere tanto esta configuración como la casilla \"Permitir siempre\" de la herramienta)"
		},
		"modeSwitch": {
			"label": "Modo",
			"description": "Cambiar automáticamente entre diferentes modos sin requerir aprobación"
		},
		"subtasks": {
			"label": "Subtareas",
			"description": "Permitir la creación y finalización de subtareas sin requerir aprobación"
		},
		"execute": {
			"label": "Ejecutar",
			"description": "Ejecutar automáticamente comandos de terminal permitidos sin requerir aprobación",
			"allowedCommands": "Comandos de auto-ejecución permitidos",
			"allowedCommandsDescription": "Prefijos de comandos que pueden ser ejecutados automáticamente cuando \"Aprobar siempre operaciones de ejecución\" está habilitado. Añade * para permitir todos los comandos (usar con precaución).",
			"commandPlaceholder": "Ingrese prefijo de comando (ej. 'git ')",
			"addButton": "Añadir"
		},
		"showMenu": {
			"label": "Mostrar menú de aprobación automática en la vista de chat",
			"description": "Cuando está habilitado, el menú de aprobación automática se mostrará en la parte inferior de la vista de chat, permitiendo un acceso rápido a la configuración de aprobación automática"
		}
	},
	"providers": {
		"providerDocumentation": "Documentación de {{provider}}",
		"configProfile": "Perfil de configuración",
		"description": "Guarde diferentes configuraciones de API para cambiar rápidamente entre proveedores y ajustes.",
		"apiProvider": "Proveedor de API",
		"model": "Modelo",
		"nameEmpty": "El nombre no puede estar vacío",
		"nameExists": "Ya existe un perfil con este nombre",
		"deleteProfile": "Eliminar perfil",
		"invalidArnFormat": "Formato de ARN no válido. Verifica los ejemplos anteriores.",
		"enterNewName": "Ingrese un nuevo nombre",
		"addProfile": "Agregar perfil",
		"renameProfile": "Renombrar perfil",
		"newProfile": "Nuevo perfil de configuración",
		"enterProfileName": "Ingrese el nombre del perfil",
		"createProfile": "Crear perfil",
		"cannotDeleteOnlyProfile": "No se puede eliminar el único perfil",
		"searchPlaceholder": "Buscar perfiles",
		"noMatchFound": "No se encontraron perfiles coincidentes",
		"vscodeLmDescription": "La API del Modelo de Lenguaje de VS Code le permite ejecutar modelos proporcionados por otras extensiones de VS Code (incluido, entre otros, GitHub Copilot). La forma más sencilla de empezar es instalar las extensiones Copilot y Copilot Chat desde el VS Code Marketplace.",
		"awsCustomArnUse": "Ingrese un ARN de Amazon Bedrock válido para el modelo que desea utilizar. Ejemplos de formato:",
		"awsCustomArnDesc": "Asegúrese de que la región en el ARN coincida con la región de AWS seleccionada anteriormente.",
		"openRouterApiKey": "Clave API de OpenRouter",
		"getOpenRouterApiKey": "Obtener clave API de OpenRouter",
		"apiKeyStorageNotice": "Las claves API se almacenan de forma segura en el Almacenamiento Secreto de VSCode",
		"glamaApiKey": "Clave API de Glama",
		"getGlamaApiKey": "Obtener clave API de Glama",
		"useCustomBaseUrl": "Usar URL base personalizada",
		"useHostHeader": "Usar encabezado Host personalizado",
		"useLegacyFormat": "Usar formato API de OpenAI heredado",
		"customHeaders": "Encabezados personalizados",
		"headerName": "Nombre del encabezado",
		"headerValue": "Valor del encabezado",
		"noCustomHeaders": "No hay encabezados personalizados definidos. Haga clic en el botón + para añadir uno.",
		"requestyApiKey": "Clave API de Requesty",
		"refreshModels": {
			"label": "Actualizar modelos",
			"hint": "Por favor, vuelve a abrir la configuración para ver los modelos más recientes."
		},
		"getRequestyApiKey": "Obtener clave API de Requesty",
		"openRouterTransformsText": "Comprimir prompts y cadenas de mensajes al tamaño del contexto (<a>Transformaciones de OpenRouter</a>)",
		"anthropicApiKey": "Clave API de Anthropic",
		"getAnthropicApiKey": "Obtener clave API de Anthropic",
		"anthropicUseAuthToken": "Pasar la clave API de Anthropic como encabezado de autorización en lugar de X-Api-Key",
		"chutesApiKey": "Clave API de Chutes",
		"getChutesApiKey": "Obtener clave API de Chutes",
		"deepSeekApiKey": "Clave API de DeepSeek",
		"getDeepSeekApiKey": "Obtener clave API de DeepSeek",
		"geminiApiKey": "Clave API de Gemini",
		"getGroqApiKey": "Obtener clave API de Groq",
		"groqApiKey": "Clave API de Groq",
		"getGeminiApiKey": "Obtener clave API de Gemini",
		"openAiApiKey": "Clave API de OpenAI",
		"openAiBaseUrl": "URL base",
		"getOpenAiApiKey": "Obtener clave API de OpenAI",
		"mistralApiKey": "Clave API de Mistral",
		"getMistralApiKey": "Obtener clave API de Mistral / Codestral",
		"codestralBaseUrl": "URL base de Codestral (Opcional)",
		"codestralBaseUrlDesc": "Establecer una URL alternativa para el modelo Codestral.",
		"xaiApiKey": "Clave API de xAI",
		"getXaiApiKey": "Obtener clave API de xAI",
		"litellmApiKey": "Clave API de LiteLLM",
		"litellmBaseUrl": "URL base de LiteLLM",
		"awsCredentials": "Credenciales de AWS",
		"awsProfile": "Perfil de AWS",
		"awsProfileName": "Nombre del perfil de AWS",
		"awsAccessKey": "Clave de acceso de AWS",
		"awsSecretKey": "Clave secreta de AWS",
		"awsSessionToken": "Token de sesión de AWS",
		"awsRegion": "Región de AWS",
		"awsCrossRegion": "Usar inferencia entre regiones",
		"enablePromptCaching": "Habilitar caché de prompts",
		"enablePromptCachingTitle": "Habilitar el caché de prompts para mejorar el rendimiento y reducir costos para modelos compatibles.",
		"cacheUsageNote": "Nota: Si no ve el uso del caché, intente seleccionar un modelo diferente y luego seleccionar nuevamente su modelo deseado.",
		"vscodeLmModel": "Modelo de lenguaje",
		"vscodeLmWarning": "Nota: Esta es una integración muy experimental y el soporte del proveedor variará. Si recibe un error sobre un modelo no compatible, es un problema del proveedor.",
		"googleCloudSetup": {
			"title": "Para usar Google Cloud Vertex AI, necesita:",
			"step1": "1. Crear una cuenta de Google Cloud, habilitar la API de Vertex AI y habilitar los modelos Claude deseados.",
			"step2": "2. Instalar Google Cloud CLI y configurar las credenciales predeterminadas de la aplicación.",
			"step3": "3. O crear una cuenta de servicio con credenciales."
		},
		"googleCloudCredentials": "Credenciales de Google Cloud",
		"googleCloudKeyFile": "Ruta del archivo de clave de Google Cloud",
		"googleCloudProjectId": "ID del proyecto de Google Cloud",
		"googleCloudRegion": "Región de Google Cloud",
		"lmStudio": {
			"baseUrl": "URL base (opcional)",
			"modelId": "ID del modelo",
			"speculativeDecoding": "Habilitar decodificación especulativa",
			"draftModelId": "ID del modelo borrador",
			"draftModelDesc": "El modelo borrador debe ser de la misma familia de modelos para que la decodificación especulativa funcione correctamente.",
			"selectDraftModel": "Seleccionar modelo borrador",
			"noModelsFound": "No se encontraron modelos borrador. Asegúrese de que LM Studio esté ejecutándose con el Modo Servidor habilitado.",
			"description": "LM Studio le permite ejecutar modelos localmente en su computadora. Para obtener instrucciones sobre cómo comenzar, consulte su <a>guía de inicio rápido</a>. También necesitará iniciar la función de <b>servidor local</b> de LM Studio para usarlo con esta extensión. <span>Nota:</span> Kilo Code utiliza prompts complejos y funciona mejor con modelos Claude. Los modelos menos capaces pueden no funcionar como se espera."
		},
		"ollama": {
			"baseUrl": "URL base (opcional)",
			"modelId": "ID del modelo",
			"description": "Ollama le permite ejecutar modelos localmente en su computadora. Para obtener instrucciones sobre cómo comenzar, consulte la guía de inicio rápido.",
			"warning": "Nota: Kilo Code utiliza prompts complejos y funciona mejor con modelos Claude. Los modelos menos capaces pueden no funcionar como se espera."
		},
		"unboundApiKey": "Clave API de Unbound",
		"getUnboundApiKey": "Obtener clave API de Unbound",
		"humanRelay": {
			"description": "No se requiere clave API, pero el usuario necesita ayudar a copiar y pegar la información en el chat web de IA.",
			"instructions": "Durante el uso, aparecerá un cuadro de diálogo y el mensaje actual se copiará automáticamente al portapapeles. Debe pegarlo en las versiones web de IA (como ChatGPT o Claude), luego copiar la respuesta de la IA de vuelta al cuadro de diálogo y hacer clic en el botón de confirmar."
		},
		"openRouter": {
			"providerRouting": {
				"title": "Enrutamiento de Proveedores de OpenRouter",
				"description": "OpenRouter dirige las solicitudes a los mejores proveedores disponibles para su modelo. Por defecto, las solicitudes se equilibran entre los principales proveedores para maximizar el tiempo de actividad. Sin embargo, puede elegir un proveedor específico para este modelo.",
				"learnMore": "Más información sobre el enrutamiento de proveedores"
			}
		},
		"customModel": {
			"capabilities": "Configure las capacidades y precios para su modelo personalizado compatible con OpenAI. Tenga cuidado al especificar las capacidades del modelo, ya que pueden afectar cómo funciona Kilo Code.",
			"maxTokens": {
				"label": "Tokens máximos de salida",
				"description": "Número máximo de tokens que el modelo puede generar en una respuesta. (Especifique -1 para permitir que el servidor establezca los tokens máximos.)"
			},
			"contextWindow": {
				"label": "Tamaño de ventana de contexto",
				"description": "Total de tokens (entrada + salida) que el modelo puede procesar."
			},
			"imageSupport": {
				"label": "Soporte de imágenes",
				"description": "¿Es este modelo capaz de procesar y entender imágenes?"
			},
			"computerUse": {
				"label": "Uso del ordenador",
				"description": "¿Es este modelo capaz de interactuar con un navegador? (ej. Claude 3.7 Sonnet)"
			},
			"promptCache": {
				"label": "Caché de prompts",
				"description": "¿Es este modelo capaz de almacenar prompts en caché?"
			},
			"pricing": {
				"input": {
					"label": "Precio de entrada",
					"description": "Costo por millón de tokens en la entrada/prompt. Esto afecta el costo de enviar contexto e instrucciones al modelo."
				},
				"output": {
					"label": "Precio de salida",
					"description": "Costo por millón de tokens en la respuesta del modelo. Esto afecta el costo del contenido generado y las completaciones."
				},
				"cacheReads": {
					"label": "Precio de lecturas de caché",
					"description": "Costo por millón de tokens para leer del caché. Este es el precio que se cobra cuando se recupera una respuesta almacenada en caché."
				},
				"cacheWrites": {
					"label": "Precio de escrituras de caché",
					"description": "Costo por millón de tokens para escribir en el caché. Este es el precio que se cobra cuando se almacena un prompt en caché por primera vez."
				}
			},
			"resetDefaults": "Restablecer valores predeterminados"
		},
		"rateLimitSeconds": {
			"label": "Límite de tasa",
			"description": "Tiempo mínimo entre solicitudes de API."
		},
		"reasoningEffort": {
			"label": "Esfuerzo de razonamiento del modelo",
			"high": "Alto",
			"medium": "Medio",
			"low": "Bajo"
		},
		"setReasoningLevel": "Habilitar esfuerzo de razonamiento"
	},
	"browser": {
		"enable": {
			"label": "Habilitar herramienta de navegador",
<<<<<<< HEAD
			"description": "Cuando está habilitado, Kilo Code puede usar un navegador para interactuar con sitios web cuando se utilizan modelos que admiten el uso del ordenador."
=======
			"description": "Cuando está habilitado, Roo puede usar un navegador para interactuar con sitios web cuando se utilizan modelos que admiten el uso del ordenador. <0>Más información</0>"
>>>>>>> d2e15c16
		},
		"viewport": {
			"label": "Tamaño del viewport",
			"description": "Seleccione el tamaño del viewport para interacciones del navegador. Esto afecta cómo se muestran e interactúan los sitios web.",
			"options": {
				"largeDesktop": "Escritorio grande (1280x800)",
				"smallDesktop": "Escritorio pequeño (900x600)",
				"tablet": "Tablet (768x1024)",
				"mobile": "Móvil (360x640)"
			}
		},
		"screenshotQuality": {
			"label": "Calidad de capturas de pantalla",
			"description": "Ajuste la calidad WebP de las capturas de pantalla del navegador. Valores más altos proporcionan capturas más claras pero aumentan el uso de token."
		},
		"remote": {
			"label": "Usar conexión remota del navegador",
			"description": "Conectarse a un navegador Chrome que se ejecuta con depuración remota habilitada (--remote-debugging-port=9222).",
			"urlPlaceholder": "URL personalizada (ej. http://localhost:9222)",
			"testButton": "Probar conexión",
			"testingButton": "Probando...",
			"instructions": "Ingrese la dirección del host del protocolo DevTools o déjelo vacío para descubrir automáticamente instancias locales de Chrome. El botón Probar Conexión intentará usar la URL personalizada si se proporciona, o descubrirá automáticamente si el campo está vacío."
		}
	},
	"checkpoints": {
		"enable": {
			"label": "Habilitar puntos de control automáticos",
<<<<<<< HEAD
			"description": "Cuando está habilitado, Kilo Code creará automáticamente puntos de control durante la ejecución de tareas, facilitando la revisión de cambios o la reversión a estados anteriores."
=======
			"description": "Cuando está habilitado, Roo creará automáticamente puntos de control durante la ejecución de tareas, facilitando la revisión de cambios o la reversión a estados anteriores. <0>Más información</0>"
>>>>>>> d2e15c16
		}
	},
	"notifications": {
		"sound": {
			"label": "Habilitar efectos de sonido",
			"description": "Cuando está habilitado, Kilo Code reproducirá efectos de sonido para notificaciones y eventos.",
			"volumeLabel": "Volumen"
		},
		"tts": {
			"label": "Habilitar texto a voz",
			"description": "Cuando está habilitado, Kilo Code leerá en voz alta sus respuestas usando texto a voz.",
			"speedLabel": "Velocidad"
		}
	},
	"contextManagement": {
		"description": "Controle qué información se incluye en la ventana de contexto de la IA, afectando el uso de token y la calidad de respuesta",
		"openTabs": {
			"label": "Límite de contexto de pestañas abiertas",
			"description": "Número máximo de pestañas abiertas de VSCode a incluir en el contexto. Valores más altos proporcionan más contexto pero aumentan el uso de token."
		},
		"workspaceFiles": {
			"label": "Límite de contexto de archivos del espacio de trabajo",
			"description": "Número máximo de archivos a incluir en los detalles del directorio de trabajo actual. Valores más altos proporcionan más contexto pero aumentan el uso de token."
		},
		"rooignore": {
			"label": "Mostrar archivos .kilocodeignore en listas y búsquedas",
			"description": "Cuando está habilitado, los archivos que coinciden con los patrones en .kilocodeignore se mostrarán en listas con un símbolo de candado. Cuando está deshabilitado, estos archivos se ocultarán completamente de las listas de archivos y búsquedas."
		},
		"maxReadFile": {
			"label": "Umbral de auto-truncado de lectura de archivos",
			"description": "Kilo Code lee este número de líneas cuando el modelo omite valores de inicio/fin. Si este número es menor que el total del archivo, Kilo Code genera un índice de números de línea de las definiciones de código. Casos especiales: -1 indica a Kilo Code que lea el archivo completo (sin indexación), y 0 indica que no lea líneas y proporcione solo índices de línea para un contexto mínimo. Valores más bajos minimizan el uso inicial de contexto, permitiendo lecturas posteriores de rangos de líneas precisos. Las solicitudes con inicio/fin explícitos no están limitadas por esta configuración.",
			"lines": "líneas",
			"always_full_read": "Siempre leer el archivo completo"
		}
	},
	"terminal": {
		"basic": {
			"label": "Configuración del terminal: Básica",
			"description": "Configuración básica del terminal"
		},
		"advanced": {
			"label": "Configuración del terminal: Avanzada",
			"description": "Las siguientes opciones pueden requerir reiniciar el terminal para aplicar la configuración."
		},
		"outputLineLimit": {
			"label": "Límite de salida de terminal",
			"description": "Número máximo de líneas a incluir en la salida del terminal al ejecutar comandos. Cuando se excede, se eliminarán líneas del medio, ahorrando token. <0>Más información</0>"
		},
		"shellIntegrationTimeout": {
			"label": "Tiempo de espera de integración del shell del terminal",
			"description": "Tiempo máximo de espera para la inicialización de la integración del shell antes de ejecutar comandos. Para usuarios con tiempos de inicio de shell largos, este valor puede necesitar ser aumentado si ve errores \"Shell Integration Unavailable\" en el terminal. <0>Más información</0>"
		},
		"shellIntegrationDisabled": {
			"label": "Desactivar la integración del shell del terminal",
			"description": "Activa esto si los comandos del terminal no funcionan correctamente o si ves errores de 'Shell Integration Unavailable'. Esto utiliza un método más simple para ejecutar comandos, omitiendo algunas funciones avanzadas del terminal. <0>Más información</0>"
		},
		"commandDelay": {
			"label": "Retraso de comando del terminal",
			"description": "Retraso en milisegundos para añadir después de la ejecución del comando. La configuración predeterminada de 0 desactiva completamente el retraso. Esto puede ayudar a asegurar que la salida del comando se capture completamente en terminales con problemas de temporización. En la mayoría de terminales se implementa estableciendo `PROMPT_COMMAND='sleep N'` y Powershell añade `start-sleep` al final de cada comando. Originalmente era una solución para el error VSCode#237208 y puede no ser necesario. <0>Más información</0>"
		},
		"compressProgressBar": {
			"label": "Comprimir salida de barras de progreso",
			"description": "Cuando está habilitado, procesa la salida del terminal con retornos de carro (\\r) para simular cómo un terminal real mostraría el contenido. Esto elimina los estados intermedios de las barras de progreso, conservando solo el estado final, lo que ahorra espacio de contexto para información más relevante. <0>Más información</0>"
		},
		"powershellCounter": {
			"label": "Habilitar solución temporal del contador de PowerShell",
			"description": "Cuando está habilitado, agrega un contador a los comandos de PowerShell para garantizar la ejecución correcta de los comandos. Esto ayuda con las terminales PowerShell que pueden tener problemas con la captura de salida de comandos. <0>Más información</0>"
		},
		"zshClearEolMark": {
			"label": "Limpiar marca de fin de línea de ZSH",
			"description": "Cuando está habilitado, limpia la marca de fin de línea de ZSH estableciendo PROMPT_EOL_MARK=''. Esto evita problemas con la interpretación de la salida de comandos cuando termina con caracteres especiales como '%'. <0>Más información</0>"
		},
		"zshOhMy": {
			"label": "Habilitar integración Oh My Zsh",
			"description": "Cuando está habilitado, establece ITERM_SHELL_INTEGRATION_INSTALLED=Yes para habilitar las características de integración del shell Oh My Zsh. Aplicar esta configuración puede requerir reiniciar el IDE. <0>Más información</0>"
		},
		"zshP10k": {
			"label": "Habilitar integración Powerlevel10k",
			"description": "Cuando está habilitado, establece POWERLEVEL9K_TERM_SHELL_INTEGRATION=true para habilitar las características de integración del shell Powerlevel10k. <0>Más información</0>"
		},
		"zdotdir": {
			"label": "Habilitar gestión de ZDOTDIR",
			"description": "Cuando está habilitado, crea un directorio temporal para ZDOTDIR para manejar correctamente la integración del shell zsh. Esto asegura que la integración del shell de VSCode funcione correctamente con zsh mientras preserva tu configuración de zsh. <0>Más información</0>"
		},
		"inheritEnv": {
			"label": "Heredar variables de entorno",
			"description": "Cuando está habilitado, el terminal hereda las variables de entorno del proceso padre de VSCode, como la configuración de integración del shell definida en el perfil del usuario. Esto alterna directamente la configuración global de VSCode `terminal.integrated.inheritEnv`. <0>Más información</0>"
		}
	},
	"advanced": {
		"diff": {
			"label": "Habilitar edición a través de diffs",
			"description": "Cuando está habilitado, Kilo Code podrá editar archivos más rápidamente y rechazará automáticamente escrituras completas de archivos truncados. Funciona mejor con el último modelo Claude 3.7 Sonnet.",
			"strategy": {
				"label": "Estrategia de diff",
				"options": {
					"standard": "Estándar (Bloque único)",
					"multiBlock": "Experimental: Diff multi-bloque",
					"unified": "Experimental: Diff unificado"
				},
				"descriptions": {
					"standard": "La estrategia de diff estándar aplica cambios a un solo bloque de código a la vez.",
					"unified": "La estrategia de diff unificado toma múltiples enfoques para aplicar diffs y elige el mejor enfoque.",
					"multiBlock": "La estrategia de diff multi-bloque permite actualizar múltiples bloques de código en un archivo en una sola solicitud."
				}
			},
			"matchPrecision": {
				"label": "Precisión de coincidencia",
				"description": "Este control deslizante controla cuán precisamente deben coincidir las secciones de código al aplicar diffs. Valores más bajos permiten coincidencias más flexibles pero aumentan el riesgo de reemplazos incorrectos. Use valores por debajo del 100% con extrema precaución."
			}
		}
	},
	"experimental": {
		"warning": "⚠️",
		"AUTO_CONDENSE_CONTEXT": {
			"name": "Condensar inteligentemente la ventana de contexto",
			"description": "Utiliza una llamada LLM para resumir la conversación anterior cuando la ventana de contexto de la tarea está casi llena, en lugar de eliminar mensajes antiguos. Aviso: el costo de resumir actualmente no está incluido en los costos de API mostrados en la interfaz."
		},
		"DIFF_STRATEGY_UNIFIED": {
			"name": "Usar estrategia de diff unificada experimental",
			"description": "Habilitar la estrategia de diff unificada experimental. Esta estrategia podría reducir el número de reintentos causados por errores del modelo, pero puede causar comportamientos inesperados o ediciones incorrectas. Habilítela solo si comprende los riesgos y está dispuesto a revisar cuidadosamente todos los cambios."
		},
		"SEARCH_AND_REPLACE": {
			"name": "Usar herramienta experimental de búsqueda y reemplazo",
			"description": "Habilitar la herramienta experimental de búsqueda y reemplazo, permitiendo a Kilo Code reemplazar múltiples instancias de un término de búsqueda en una sola solicitud."
		},
		"INSERT_BLOCK": {
			"name": "Usar herramienta experimental de inserción de contenido",
			"description": "Habilitar la herramienta experimental de inserción de contenido, permitiendo a Kilo Code insertar contenido en números de línea específicos sin necesidad de crear un diff."
		},
		"POWER_STEERING": {
			"name": "Usar modo experimental de \"dirección asistida\"",
			"description": "Cuando está habilitado, Kilo Code recordará al modelo los detalles de su definición de modo actual con más frecuencia. Esto llevará a una mayor adherencia a las definiciones de roles e instrucciones personalizadas, pero usará más tokens por mensaje."
		},
		"MULTI_SEARCH_AND_REPLACE": {
			"name": "Usar herramienta experimental de diff de bloques múltiples",
			"description": "Cuando está habilitado, Kilo Code usará la herramienta de diff de bloques múltiples. Esto intentará actualizar múltiples bloques de código en el archivo en una sola solicitud."
		}
	},
	"promptCaching": {
		"label": "Desactivar caché de prompts",
		"description": "Cuando está marcado, Kilo Code no utilizará el caché de prompts para este modelo."
	},
	"temperature": {
		"useCustom": "Usar temperatura personalizada",
		"description": "Controla la aleatoriedad en las respuestas del modelo.",
		"rangeDescription": "Valores más altos hacen que la salida sea más aleatoria, valores más bajos la hacen más determinista."
	},
	"modelInfo": {
		"supportsImages": "Soporta imágenes",
		"noImages": "No soporta imágenes",
		"supportsComputerUse": "Soporta uso del ordenador",
		"noComputerUse": "No soporta uso del ordenador",
		"supportsPromptCache": "Soporta caché de prompts",
		"noPromptCache": "No soporta caché de prompts",
		"maxOutput": "Salida máxima",
		"inputPrice": "Precio de entrada",
		"outputPrice": "Precio de salida",
		"cacheReadsPrice": "Precio de lecturas de caché",
		"cacheWritesPrice": "Precio de escrituras de caché",
		"enableStreaming": "Habilitar streaming",
		"enableR1Format": "Habilitar parámetros del modelo R1",
		"enableR1FormatTips": "Debe habilitarse al utilizar modelos R1 como QWQ, para evitar el error 400",
		"useAzure": "Usar Azure",
		"azureApiVersion": "Establecer versión de API de Azure",
		"gemini": {
			"freeRequests": "* Gratis hasta {{count}} solicitudes por minuto. Después de eso, la facturación depende del tamaño del prompt.",
			"pricingDetails": "Para más información, consulte los detalles de precios.",
			"billingEstimate": "* La facturación es una estimación - el costo exacto depende del tamaño del prompt."
		}
	},
	"modelPicker": {
		"automaticFetch": "La extensión obtiene automáticamente la lista más reciente de modelos disponibles en <serviceLink>{{serviceName}}</serviceLink>. Si no está seguro de qué modelo elegir, Kilo Code funciona mejor con <defaultModelLink>{{defaultModelId}}</defaultModelLink>. También puede buscar \"free\" para opciones sin costo actualmente disponibles.",
		"label": "Modelo",
		"searchPlaceholder": "Buscar",
		"noMatchFound": "No se encontraron coincidencias",
		"useCustomModel": "Usar personalizado: {{modelId}}"
	},
	"footer": {
<<<<<<< HEAD
		"feedback": "Si tiene alguna pregunta o comentario, no dude en abrir un issue en <githubLink>github.com/Kilo-Org/kilocode</githubLink> o unirse a <redditLink>reddit.com/r/kilocode</redditLink> o <discordLink>kilocode.ai/discord</discordLink>",
		"version": "Kilo Code v{{version}}",
=======
		"feedback": "Si tiene alguna pregunta o comentario, no dude en abrir un issue en <githubLink>github.com/RooVetGit/Roo-Code</githubLink> o unirse a <redditLink>reddit.com/r/RooCode</redditLink> o <discordLink>discord.gg/roocode</discordLink>",
>>>>>>> d2e15c16
		"telemetry": {
			"label": "Permitir informes anónimos de errores y uso",
			"description": "Ayude a mejorar Kilo Code enviando datos de uso anónimos e informes de errores. Nunca se envía código, prompts o información personal. Consulte nuestra política de privacidad para más detalles."
		},
		"settings": {
			"import": "Importar",
			"export": "Exportar",
			"reset": "Restablecer"
		}
	},
	"thinkingBudget": {
		"maxTokens": "Tokens máximos",
		"maxThinkingTokens": "Tokens máximos de pensamiento"
	},
	"validation": {
		"apiKey": "Debe proporcionar una clave API válida.",
		"awsRegion": "Debe elegir una región para usar con Amazon Bedrock.",
		"googleCloud": "Debe proporcionar un ID de proyecto y región de Google Cloud válidos.",
		"modelId": "Debe proporcionar un ID de modelo válido.",
		"modelSelector": "Debe proporcionar un selector de modelo válido.",
		"openAi": "Debe proporcionar una URL base, clave API y ID de modelo válidos.",
		"arn": {
			"invalidFormat": "Formato de ARN no válido. Por favor, verifique los requisitos de formato.",
			"regionMismatch": "Advertencia: La región en su ARN ({{arnRegion}}) no coincide con su región seleccionada ({{region}}). Esto puede causar problemas de acceso. El proveedor usará la región del ARN."
		},
		"modelAvailability": "El ID de modelo ({{modelId}}) que proporcionó no está disponible. Por favor, elija un modelo diferente."
	},
	"placeholders": {
		"apiKey": "Ingrese clave API...",
		"profileName": "Ingrese nombre del perfil",
		"accessKey": "Ingrese clave de acceso...",
		"secretKey": "Ingrese clave secreta...",
		"sessionToken": "Ingrese token de sesión...",
		"credentialsJson": "Ingrese JSON de credenciales...",
		"keyFilePath": "Ingrese ruta del archivo de clave...",
		"projectId": "Ingrese ID del proyecto...",
		"customArn": "Ingrese ARN (ej. arn:aws:bedrock:us-east-1:123456789012:foundation-model/my-model)",
		"baseUrl": "Ingrese URL base...",
		"modelId": {
			"lmStudio": "ej. meta-llama-3.1-8b-instruct",
			"lmStudioDraft": "ej. lmstudio-community/llama-3.2-1b-instruct",
			"ollama": "ej. llama3.1"
		},
		"numbers": {
			"maxTokens": "ej. 4096",
			"contextWindow": "ej. 128000",
			"inputPrice": "ej. 0.0001",
			"outputPrice": "ej. 0.0002",
			"cacheWritePrice": "ej. 0.00005"
		}
	},
	"defaults": {
		"ollamaUrl": "Predeterminado: http://localhost:11434",
		"lmStudioUrl": "Predeterminado: http://localhost:1234",
		"geminiUrl": "Predeterminado: https://generativelanguage.googleapis.com"
	},
	"labels": {
		"customArn": "ARN personalizado",
		"useCustomArn": "Usar ARN personalizado..."
	}
}<|MERGE_RESOLUTION|>--- conflicted
+++ resolved
@@ -257,11 +257,7 @@
 	"browser": {
 		"enable": {
 			"label": "Habilitar herramienta de navegador",
-<<<<<<< HEAD
-			"description": "Cuando está habilitado, Kilo Code puede usar un navegador para interactuar con sitios web cuando se utilizan modelos que admiten el uso del ordenador."
-=======
-			"description": "Cuando está habilitado, Roo puede usar un navegador para interactuar con sitios web cuando se utilizan modelos que admiten el uso del ordenador. <0>Más información</0>"
->>>>>>> d2e15c16
+			"description": "Cuando está habilitado, Kilo Code puede usar un navegador para interactuar con sitios web cuando se utilizan modelos que admiten el uso del ordenador. <0>Más información</0>"
 		},
 		"viewport": {
 			"label": "Tamaño del viewport",
@@ -289,11 +285,7 @@
 	"checkpoints": {
 		"enable": {
 			"label": "Habilitar puntos de control automáticos",
-<<<<<<< HEAD
-			"description": "Cuando está habilitado, Kilo Code creará automáticamente puntos de control durante la ejecución de tareas, facilitando la revisión de cambios o la reversión a estados anteriores."
-=======
-			"description": "Cuando está habilitado, Roo creará automáticamente puntos de control durante la ejecución de tareas, facilitando la revisión de cambios o la reversión a estados anteriores. <0>Más información</0>"
->>>>>>> d2e15c16
+			"description": "Cuando está habilitado, Kilo Code creará automáticamente puntos de control durante la ejecución de tareas, facilitando la revisión de cambios o la reversión a estados anteriores. <0>Más información</0>"
 		}
 	},
 	"notifications": {
@@ -473,12 +465,7 @@
 		"useCustomModel": "Usar personalizado: {{modelId}}"
 	},
 	"footer": {
-<<<<<<< HEAD
 		"feedback": "Si tiene alguna pregunta o comentario, no dude en abrir un issue en <githubLink>github.com/Kilo-Org/kilocode</githubLink> o unirse a <redditLink>reddit.com/r/kilocode</redditLink> o <discordLink>kilocode.ai/discord</discordLink>",
-		"version": "Kilo Code v{{version}}",
-=======
-		"feedback": "Si tiene alguna pregunta o comentario, no dude en abrir un issue en <githubLink>github.com/RooVetGit/Roo-Code</githubLink> o unirse a <redditLink>reddit.com/r/RooCode</redditLink> o <discordLink>discord.gg/roocode</discordLink>",
->>>>>>> d2e15c16
 		"telemetry": {
 			"label": "Permitir informes anónimos de errores y uso",
 			"description": "Ayude a mejorar Kilo Code enviando datos de uso anónimos e informes de errores. Nunca se envía código, prompts o información personal. Consulte nuestra política de privacidad para más detalles."
