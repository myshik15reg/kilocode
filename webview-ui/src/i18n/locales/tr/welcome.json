{
<<<<<<< HEAD
	"greeting": "Merhaba, ben Kilo Code!",
	"introduction": "<strong>Kilo Code, önde gelen otonom kodlama aracıdır.</strong> Daha önce hiç görmediğin şekilde mimari tasarım yapmaya, kod yazmaya, hata ayıklamaya ve üretkenliğini artırmaya hazırlan. Devam etmek için Kilo Code'un bir API anahtarına ihtiyacı var.",
=======
	"greeting": "Roo Code'a Hoş Geldin!",
	"introduction": "Yerleşik ve genişletilebilir Modlar yelpazesiyle Roo Code, daha önce hiç olmadığı gibi planlama, mimari tasarım, kodlama, hata ayıklama ve üretkenliğini artırmanı sağlar.",
>>>>>>> 653104b4
	"notice": "Başlamak için bu eklentinin bir API sağlayıcısına ihtiyacı var.",
	"start": "Hadi başlayalım!",
	"routers": {
		"requesty": {
			"description": "Optimize edilmiş LLM yönlendiricin",
			"incentive": "$1 ücretsiz kredi"
		},
		"openrouter": {
			"description": "LLM'ler için birleşik bir arayüz"
		}
	},
	"chooseProvider": "Sihirini yapabilmesi için Roo'nun bir API anahtarına ihtiyacı var.",
	"startRouter": "Bir LLM yönlendiricisi kullanmanı öneririz:",
	"startCustom": "Veya kendi API anahtarını kullanabilirsin:",
	"telemetry": {
		"title": "Kilo Code'u Geliştirmeye Yardım Et",
		"anonymousTelemetry": "Hataları düzeltmemize ve eklentiyi geliştirmemize yardımcı olmak için anonim hata ve kullanım verileri gönder. Hiçbir zaman kod, metin veya kişisel bilgi gönderilmez.",
		"changeSettings": "Bunu her zaman <settingsLink>ayarlar</settingsLink>ın altından değiştirebilirsin",
		"settings": "ayarlar",
		"allow": "İzin Ver",
		"deny": "Reddet"
	},
	"importSettings": "Ayarları İçe Aktar"
}<|MERGE_RESOLUTION|>--- conflicted
+++ resolved
@@ -1,11 +1,6 @@
 {
-<<<<<<< HEAD
 	"greeting": "Merhaba, ben Kilo Code!",
 	"introduction": "<strong>Kilo Code, önde gelen otonom kodlama aracıdır.</strong> Daha önce hiç görmediğin şekilde mimari tasarım yapmaya, kod yazmaya, hata ayıklamaya ve üretkenliğini artırmaya hazırlan. Devam etmek için Kilo Code'un bir API anahtarına ihtiyacı var.",
-=======
-	"greeting": "Roo Code'a Hoş Geldin!",
-	"introduction": "Yerleşik ve genişletilebilir Modlar yelpazesiyle Roo Code, daha önce hiç olmadığı gibi planlama, mimari tasarım, kodlama, hata ayıklama ve üretkenliğini artırmanı sağlar.",
->>>>>>> 653104b4
 	"notice": "Başlamak için bu eklentinin bir API sağlayıcısına ihtiyacı var.",
 	"start": "Hadi başlayalım!",
 	"routers": {
@@ -17,7 +12,7 @@
 			"description": "LLM'ler için birleşik bir arayüz"
 		}
 	},
-	"chooseProvider": "Sihirini yapabilmesi için Roo'nun bir API anahtarına ihtiyacı var.",
+	"chooseProvider": "Sihirini yapabilmesi için Kilo Code'nun bir API anahtarına ihtiyacı var.",
 	"startRouter": "Bir LLM yönlendiricisi kullanmanı öneririz:",
 	"startCustom": "Veya kendi API anahtarını kullanabilirsin:",
 	"telemetry": {
