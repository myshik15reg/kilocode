import React, {
	forwardRef,
	memo,
	useCallback,
	useEffect,
	useImperativeHandle,
	useLayoutEffect,
	useMemo,
	useRef,
	useState,
} from "react"
import { useAppTranslation } from "@/i18n/TranslationContext"
import {
	CheckCheck,
	SquareMousePointer,
	Webhook,
	GitBranch,
	Bell,
	Database,
	SquareTerminal,
	FlaskConical,
	AlertTriangle,
	Globe,
	Info,
	Server,
	LucideIcon,
} from "lucide-react"

// kilocode_change
import { ensureBodyPointerEventsRestored } from "@/utils/fixPointerEvents"

import { ExperimentId } from "@roo/shared/experiments"
<<<<<<< HEAD
import { ApiConfiguration } from "@roo/shared/api"
=======
import { TelemetrySetting } from "@roo/shared/TelemetrySetting"
import { ProviderSettings } from "@roo/shared/api"
>>>>>>> 75516b19

import { vscode } from "@/utils/vscode"
import { ExtensionStateContextType, useExtensionState } from "@/context/ExtensionStateContext"
import {
	AlertDialog,
	AlertDialogContent,
	AlertDialogTitle,
	AlertDialogDescription,
	AlertDialogCancel,
	AlertDialogAction,
	AlertDialogHeader,
	AlertDialogFooter,
	Button,
	Tooltip,
	TooltipContent,
	TooltipProvider,
	TooltipTrigger,
} from "@/components/ui"

import { Tab, TabContent, TabHeader, TabList, TabTrigger } from "../common/Tab"
import { SetCachedStateField, SetExperimentEnabled } from "./types"
import { SectionHeader } from "./SectionHeader"
import ApiConfigManager from "./ApiConfigManager"
import ApiOptions from "./ApiOptions"
import { AutoApproveSettings } from "./AutoApproveSettings"
import { BrowserSettings } from "./BrowserSettings"
import { CheckpointSettings } from "./CheckpointSettings"
import { NotificationSettings } from "./NotificationSettings"
import { ContextManagementSettings } from "./ContextManagementSettings"
import { TerminalSettings } from "./TerminalSettings"
import { ExperimentalSettings } from "./ExperimentalSettings"
import { LanguageSettings } from "./LanguageSettings"
import { About } from "./About"
import { Section } from "./Section"
import { cn } from "@/lib/utils"
import McpView from "../kilocodeMcp/McpView" // kilocode_change

export const settingsTabsContainer = "flex flex-1 overflow-hidden [&.narrow_.tab-label]:hidden"
export const settingsTabList =
	"w-48 data-[compact=true]:w-12 flex-shrink-0 flex flex-col overflow-y-auto overflow-x-hidden border-r border-vscode-sideBar-background"
export const settingsTabTrigger =
	"whitespace-nowrap overflow-hidden min-w-0 h-12 px-4 py-3 box-border flex items-center border-l-2 border-transparent text-vscode-foreground opacity-70 hover:bg-vscode-list-hoverBackground data-[compact=true]:w-12 data-[compact=true]:p-4"
export const settingsTabTriggerActive = "opacity-100 border-vscode-focusBorder bg-vscode-list-activeSelectionBackground"

export interface SettingsViewRef {
	checkUnsaveChanges: (then: () => void) => void
}

const sectionNames = [
	"providers",
	"autoApprove",
	"browser",
	"checkpoints",
	"notifications",
	"contextManagement",
	"terminal",
	"experimental",
	"language",
	"mcp",
	"about",
] as const

type SectionName = (typeof sectionNames)[number]

type SettingsViewProps = {
	onDone: () => void
	targetSection?: string
}

const SettingsView = forwardRef<SettingsViewRef, SettingsViewProps>(({ onDone, targetSection }, ref) => {
	const { t } = useAppTranslation()

	const extensionState = useExtensionState()
	const { currentApiConfigName, listApiConfigMeta, uriScheme, version, settingsImportedAt } = extensionState

	const [isDiscardDialogShow, setDiscardDialogShow] = useState(false)
	const [isChangeDetected, setChangeDetected] = useState(false)
	const [errorMessage, setErrorMessage] = useState<string | undefined>(undefined)
	const [activeTab, setActiveTab] = useState<SectionName>(
		targetSection && sectionNames.includes(targetSection as SectionName)
			? (targetSection as SectionName)
			: "providers",
	)

	const prevApiConfigName = useRef(currentApiConfigName)
	const confirmDialogHandler = useRef<() => void>()

	const [cachedState, setCachedState] = useState(extensionState)

	// kilocode_change begin
	useEffect(() => {
		ensureBodyPointerEventsRestored()
	}, [isDiscardDialogShow])

	useEffect(() => {
		setChangeDetected(JSON.stringify(cachedState) !== JSON.stringify(extensionState))
	}, [cachedState, extensionState])

	// kilocode_change end

	const {
		alwaysAllowReadOnly,
		alwaysAllowReadOnlyOutsideWorkspace,
		allowedCommands,
		language,
		alwaysAllowBrowser,
		alwaysAllowExecute,
		alwaysAllowMcp,
		alwaysAllowModeSwitch,
		alwaysAllowSubtasks,
		alwaysAllowWrite,
		alwaysAllowWriteOutsideWorkspace,
		alwaysApproveResubmit,
		browserToolEnabled,
		browserViewportSize,
		enableCheckpoints,
		diffEnabled,
		experiments,
		fuzzyMatchThreshold,
		maxOpenTabsContext,
		maxWorkspaceFiles,
		mcpEnabled,
		requestDelaySeconds,
		remoteBrowserHost,
		screenshotQuality,
		soundEnabled,
		ttsEnabled,
		ttsSpeed,
		soundVolume,
		terminalOutputLineLimit,
		terminalShellIntegrationTimeout,
		terminalShellIntegrationDisabled, // Added from upstream
		terminalCommandDelay,
		terminalPowershellCounter,
		terminalZshClearEolMark,
		terminalZshOhMy,
		terminalZshP10k,
		terminalZdotdir,
		writeDelayMs,
		showRooIgnoredFiles,
		remoteBrowserEnabled,
		maxReadFileLine,
		showAutoApproveMenu, // kilocode_change
		terminalCompressProgressBar,
	} = cachedState

	const apiConfiguration = useMemo(() => cachedState.apiConfiguration ?? {}, [cachedState.apiConfiguration])

	useEffect(() => {
		// Update only when currentApiConfigName is changed.
		// Expected to be triggered by loadApiConfiguration/upsertApiConfiguration.
		if (prevApiConfigName.current === currentApiConfigName) {
			return
		}

		setCachedState((prevCachedState) => ({ ...prevCachedState, ...extensionState }))
		prevApiConfigName.current = currentApiConfigName
		setChangeDetected(false)
	}, [currentApiConfigName, extensionState, isChangeDetected])

	// kilocode_change start
	// Temporary way of making sure that the Settings view updates its local state properly when receiving
	// api keys from providers that support url callbacks. This whole Settings View needs proper with this local state thing later
	const { kilocodeToken, openRouterApiKey, glamaApiKey, requestyApiKey } = extensionState.apiConfiguration ?? {}
	useEffect(() => {
		setCachedState((prevCachedState) => ({
			...prevCachedState,
			apiConfiguration: {
				...prevCachedState.apiConfiguration,
				// Only set specific tokens/keys instead of spreading the entire
				// `prevCachedState.apiConfiguration` since it may contain unsaved changes
				kilocodeToken,
				openRouterApiKey,
				glamaApiKey,
				requestyApiKey,
			},
		}))
		// eslint-disable-next-line react-hooks/exhaustive-deps
	}, [kilocodeToken, openRouterApiKey, glamaApiKey, requestyApiKey])

	useEffect(() => {
		// Only update if we're not already detecting changes
		// This prevents overwriting user changes that haven't been saved yet
		if (!isChangeDetected) {
			setCachedState(extensionState)
		}
	}, [extensionState, isChangeDetected])
	// kilocode_change end

	// Bust the cache when settings are imported.
	useEffect(() => {
		if (settingsImportedAt) {
			setCachedState((prevCachedState) => ({ ...prevCachedState, ...extensionState }))
			setChangeDetected(false)
		}
	}, [settingsImportedAt, extensionState])

	const setCachedStateField: SetCachedStateField<keyof ExtensionStateContextType> = useCallback((field, value) => {
		setCachedState((prevState) => {
			if (prevState[field] === value) {
				return prevState
			}

			setChangeDetected(true)
			return { ...prevState, [field]: value }
		})
	}, [])

	const setApiConfigurationField = useCallback(
		<K extends keyof ProviderSettings>(field: K, value: ProviderSettings[K]) => {
			setCachedState((prevState) => {
				if (prevState.apiConfiguration?.[field] === value) {
					return prevState
				}

				setChangeDetected(true)
				return { ...prevState, apiConfiguration: { ...prevState.apiConfiguration, [field]: value } }
			})
		},
		[],
	)

	const setExperimentEnabled: SetExperimentEnabled = useCallback((id: ExperimentId, enabled: boolean) => {
		setCachedState((prevState) => {
			if (prevState.experiments?.[id] === enabled) {
				return prevState
			}

			setChangeDetected(true)
			return { ...prevState, experiments: { ...prevState.experiments, [id]: enabled } }
		})
	}, [])

	const isSettingValid = !errorMessage

	const handleSubmit = () => {
		if (isSettingValid) {
			vscode.postMessage({ type: "language", text: language })
			vscode.postMessage({ type: "alwaysAllowReadOnly", bool: alwaysAllowReadOnly })
			vscode.postMessage({
				type: "alwaysAllowReadOnlyOutsideWorkspace",
				bool: alwaysAllowReadOnlyOutsideWorkspace,
			})
			vscode.postMessage({ type: "alwaysAllowWrite", bool: alwaysAllowWrite })
			vscode.postMessage({ type: "alwaysAllowWriteOutsideWorkspace", bool: alwaysAllowWriteOutsideWorkspace })
			vscode.postMessage({ type: "alwaysAllowExecute", bool: alwaysAllowExecute })
			vscode.postMessage({ type: "alwaysAllowBrowser", bool: alwaysAllowBrowser })
			vscode.postMessage({ type: "alwaysAllowMcp", bool: alwaysAllowMcp })
			vscode.postMessage({ type: "allowedCommands", commands: allowedCommands ?? [] })
			vscode.postMessage({ type: "browserToolEnabled", bool: browserToolEnabled })
			vscode.postMessage({ type: "soundEnabled", bool: soundEnabled })
			vscode.postMessage({ type: "ttsEnabled", bool: ttsEnabled })
			vscode.postMessage({ type: "ttsSpeed", value: ttsSpeed })
			vscode.postMessage({ type: "soundVolume", value: soundVolume })
			vscode.postMessage({ type: "diffEnabled", bool: diffEnabled })
			vscode.postMessage({ type: "enableCheckpoints", bool: enableCheckpoints })
			vscode.postMessage({ type: "browserViewportSize", text: browserViewportSize })
			vscode.postMessage({ type: "remoteBrowserHost", text: remoteBrowserHost })
			vscode.postMessage({ type: "remoteBrowserEnabled", bool: remoteBrowserEnabled })
			vscode.postMessage({ type: "fuzzyMatchThreshold", value: fuzzyMatchThreshold ?? 1.0 })
			vscode.postMessage({ type: "writeDelayMs", value: writeDelayMs })
			vscode.postMessage({ type: "screenshotQuality", value: screenshotQuality ?? 75 })
			vscode.postMessage({ type: "terminalOutputLineLimit", value: terminalOutputLineLimit ?? 500 })
			vscode.postMessage({ type: "terminalShellIntegrationTimeout", value: terminalShellIntegrationTimeout })
			vscode.postMessage({ type: "terminalShellIntegrationDisabled", bool: terminalShellIntegrationDisabled })
			vscode.postMessage({ type: "terminalCommandDelay", value: terminalCommandDelay })
			vscode.postMessage({ type: "terminalPowershellCounter", bool: terminalPowershellCounter })
			vscode.postMessage({ type: "terminalZshClearEolMark", bool: terminalZshClearEolMark })
			vscode.postMessage({ type: "terminalZshOhMy", bool: terminalZshOhMy })
			vscode.postMessage({ type: "terminalZshP10k", bool: terminalZshP10k })
			vscode.postMessage({ type: "terminalZdotdir", bool: terminalZdotdir })
			vscode.postMessage({ type: "terminalCompressProgressBar", bool: terminalCompressProgressBar })
			vscode.postMessage({ type: "mcpEnabled", bool: mcpEnabled })
			vscode.postMessage({ type: "alwaysApproveResubmit", bool: alwaysApproveResubmit })
			vscode.postMessage({ type: "requestDelaySeconds", value: requestDelaySeconds })
			vscode.postMessage({ type: "maxOpenTabsContext", value: maxOpenTabsContext })
			vscode.postMessage({ type: "maxWorkspaceFiles", value: maxWorkspaceFiles ?? 200 })
			vscode.postMessage({ type: "showRooIgnoredFiles", bool: showRooIgnoredFiles })
			vscode.postMessage({ type: "maxReadFileLine", value: maxReadFileLine ?? 500 })
			vscode.postMessage({ type: "showAutoApproveMenu", bool: showAutoApproveMenu }) // kilocode_change
			vscode.postMessage({ type: "currentApiConfigName", text: currentApiConfigName })
			vscode.postMessage({ type: "updateExperimental", values: experiments })
			vscode.postMessage({ type: "alwaysAllowModeSwitch", bool: alwaysAllowModeSwitch })
			vscode.postMessage({ type: "alwaysAllowSubtasks", bool: alwaysAllowSubtasks })
			vscode.postMessage({ type: "upsertApiConfiguration", text: currentApiConfigName, apiConfiguration })

			// Update cachedState to match the current state to prevent isChangeDetected from being set back to true
			setCachedState((prevState) => ({ ...prevState, ...extensionState }))
			setChangeDetected(false)
		}
	}

	const checkUnsaveChanges = useCallback(
		(then: () => void) => {
			if (isChangeDetected) {
				confirmDialogHandler.current = then
				setDiscardDialogShow(true)
			} else {
				then()
			}
		},
		[isChangeDetected],
	)

	useImperativeHandle(ref, () => ({ checkUnsaveChanges }), [checkUnsaveChanges])

	// kilocode_change start
	const onConfirmDialogResult = useCallback(
		(confirm: boolean) => {
			if (confirm) {
				// Discard changes: Reset state and flag
				setCachedState(extensionState) // Revert to original state
				setChangeDetected(false) // Reset change flag
				confirmDialogHandler.current?.() // Execute the pending action (e.g., tab switch)
			}
			// If confirm is false (Cancel), do nothing, dialog closes automatically
		},
		[setCachedState, setChangeDetected, extensionState], // Depend on extensionState to get the latest original state
	)
	// kilocode_change end

	// Handle tab changes with unsaved changes check
	const handleTabChange = useCallback(
		(newTab: SectionName) => {
			// Directly switch tab without checking for unsaved changes
			setActiveTab(newTab)
		},
		[], // No dependency on isChangeDetected needed anymore
	)

	// Store direct DOM element refs for each tab
	const tabRefs = useRef<Record<SectionName, HTMLButtonElement | null>>(
		Object.fromEntries(sectionNames.map((name) => [name, null])) as Record<SectionName, HTMLButtonElement | null>,
	)

	// Track whether we're in compact mode
	const [isCompactMode, setIsCompactMode] = useState(false)
	const containerRef = useRef<HTMLDivElement>(null)

	// Setup resize observer to detect when we should switch to compact mode
	useEffect(() => {
		if (!containerRef.current) return

		const observer = new ResizeObserver((entries) => {
			for (const entry of entries) {
				// If container width is less than 500px, switch to compact mode
				setIsCompactMode(entry.contentRect.width < 500)
			}
		})

		observer.observe(containerRef.current)

		return () => {
			observer?.disconnect()
		}
	}, [])

	const sections: { id: SectionName; icon: LucideIcon }[] = useMemo(
		() => [
			{ id: "providers", icon: Webhook },
			{ id: "autoApprove", icon: CheckCheck },
			{ id: "browser", icon: SquareMousePointer },
			{ id: "checkpoints", icon: GitBranch },
			{ id: "notifications", icon: Bell },
			{ id: "contextManagement", icon: Database },
			{ id: "terminal", icon: SquareTerminal },
			{ id: "experimental", icon: FlaskConical },
			{ id: "language", icon: Globe },
			{ id: "mcp", icon: Server },
			{ id: "about", icon: Info },
		],
		[], // No dependencies needed now
	)

	// Update target section logic to set active tab
	useEffect(() => {
		if (targetSection && sectionNames.includes(targetSection as SectionName)) {
			setActiveTab(targetSection as SectionName)
		}
	}, [targetSection])

	// Function to scroll the active tab into view for vertical layout
	const scrollToActiveTab = useCallback(() => {
		const activeTabElement = tabRefs.current[activeTab]

		if (activeTabElement) {
			activeTabElement.scrollIntoView({
				behavior: "auto",
				block: "nearest",
			})
		}
	}, [activeTab])

	// Effect to scroll when the active tab changes
	useEffect(() => {
		scrollToActiveTab()
	}, [activeTab, scrollToActiveTab])

	// Effect to scroll when the webview becomes visible
	useLayoutEffect(() => {
		const handleMessage = (event: MessageEvent) => {
			const message = event.data
			if (message.type === "action" && message.action === "didBecomeVisible") {
				scrollToActiveTab()
			}
		}

		window.addEventListener("message", handleMessage)

		return () => {
			window.removeEventListener("message", handleMessage)
		}
	}, [scrollToActiveTab])

	return (
		<Tab>
			<TabHeader className="flex justify-between items-center gap-2">
				<div className="flex items-center gap-1">
					<h3 className="text-vscode-foreground m-0">{t("settings:header.title")}</h3>
				</div>
				<div className="flex gap-2">
					<Button
						variant={isSettingValid ? "default" : "secondary"}
						className={!isSettingValid ? "!border-vscode-errorForeground" : ""}
						title={
							!isSettingValid
								? errorMessage
								: isChangeDetected
									? t("settings:header.saveButtonTooltip")
									: t("settings:header.nothingChangedTooltip")
						}
						onClick={handleSubmit}
						disabled={!isChangeDetected || !isSettingValid}
						data-testid="save-button">
						{t("settings:common.save")}
					</Button>
					<Button
						variant="secondary"
						title={t("settings:header.doneButtonTooltip")}
						onClick={() => checkUnsaveChanges(onDone)}>
						{t("settings:common.done")}
					</Button>
				</div>
			</TabHeader>

			{/* Vertical tabs layout */}
			<div ref={containerRef} className={cn(settingsTabsContainer, isCompactMode && "narrow")}>
				{/* Tab sidebar */}
				<TabList
					value={activeTab}
					onValueChange={(value) => handleTabChange(value as SectionName)}
					className={cn(settingsTabList)}
					data-compact={isCompactMode}
					data-testid="settings-tab-list">
					{sections.map(({ id, icon: Icon }) => {
						const isSelected = id === activeTab
						const onSelect = () => handleTabChange(id)

						// Base TabTrigger component definition
						// We pass isSelected manually for styling, but onSelect is handled conditionally
						const triggerComponent = (
							<TabTrigger
								ref={(element) => (tabRefs.current[id] = element)}
								value={id}
								isSelected={isSelected} // Pass manually for styling state
								className={cn(
									isSelected // Use manual isSelected for styling
										? `${settingsTabTrigger} ${settingsTabTriggerActive}`
										: settingsTabTrigger,
									"focus:ring-0", // Remove the focus ring styling
								)}
								data-testid={`tab-${id}`}
								data-compact={isCompactMode}>
								<div className={cn("flex items-center gap-2", isCompactMode && "justify-center")}>
									<Icon className="w-4 h-4" />
									<span className="tab-label">
										{id === "mcp"
											? t(`kilocode:settings.sections.mcp`)
											: t(`settings:sections.${id}`)}
									</span>
								</div>
							</TabTrigger>
						)

						if (isCompactMode) {
							// Wrap in Tooltip and manually add onClick to the trigger
							return (
								<TooltipProvider key={id} delayDuration={0}>
									<Tooltip>
										<TooltipTrigger asChild onClick={onSelect}>
											{/* Clone to avoid ref issues if triggerComponent itself had a key */}
											{React.cloneElement(triggerComponent)}
										</TooltipTrigger>
										<TooltipContent side="right" className="text-base">
											<p className="m-0">
												{id === "mcp"
													? t(`kilocode:settings.sections.mcp`)
													: t(`settings:sections.${id}`)}
											</p>
										</TooltipContent>
									</Tooltip>
								</TooltipProvider>
							)
						} else {
							// Render trigger directly; TabList will inject onSelect via cloning
							// Ensure the element passed to TabList has the key
							return React.cloneElement(triggerComponent, { key: id })
						}
					})}
				</TabList>

				{/* Content area */}
				<TabContent className="p-0 flex-1 overflow-auto">
					{/* Providers Section */}
					{activeTab === "providers" && (
						<div>
							<SectionHeader>
								<div className="flex items-center gap-2">
									<Webhook className="w-4" />
									<div>{t("settings:sections.providers")}</div>
								</div>
							</SectionHeader>

							<Section>
								<ApiConfigManager
									currentApiConfigName={currentApiConfigName}
									listApiConfigMeta={listApiConfigMeta}
									onSelectConfig={(configName: string) =>
										checkUnsaveChanges(() =>
											vscode.postMessage({ type: "loadApiConfiguration", text: configName }),
										)
									}
									onDeleteConfig={(configName: string) =>
										vscode.postMessage({ type: "deleteApiConfiguration", text: configName })
									}
									onRenameConfig={(oldName: string, newName: string) => {
										vscode.postMessage({
											type: "renameApiConfiguration",
											values: { oldName, newName },
											apiConfiguration,
										})
										prevApiConfigName.current = newName
									}}
									onUpsertConfig={(configName: string) =>
										vscode.postMessage({
											type: "upsertApiConfiguration",
											text: configName,
											apiConfiguration,
										})
									}
								/>
								<ApiOptions
									uriScheme={uriScheme}
									apiConfiguration={apiConfiguration}
									setApiConfigurationField={setApiConfigurationField}
									errorMessage={errorMessage}
									setErrorMessage={setErrorMessage}
								/>
							</Section>
						</div>
					)}

					{/* Auto-Approve Section */}
					{activeTab === "autoApprove" && (
						<AutoApproveSettings
							showAutoApproveMenu={showAutoApproveMenu} // kilocode_change
							alwaysAllowReadOnly={alwaysAllowReadOnly}
							alwaysAllowReadOnlyOutsideWorkspace={alwaysAllowReadOnlyOutsideWorkspace}
							alwaysAllowWrite={alwaysAllowWrite}
							alwaysAllowWriteOutsideWorkspace={alwaysAllowWriteOutsideWorkspace}
							writeDelayMs={writeDelayMs}
							alwaysAllowBrowser={alwaysAllowBrowser}
							alwaysApproveResubmit={alwaysApproveResubmit}
							requestDelaySeconds={requestDelaySeconds}
							alwaysAllowMcp={alwaysAllowMcp}
							alwaysAllowModeSwitch={alwaysAllowModeSwitch}
							alwaysAllowSubtasks={alwaysAllowSubtasks}
							alwaysAllowExecute={alwaysAllowExecute}
							allowedCommands={allowedCommands}
							setCachedStateField={setCachedStateField}
						/>
					)}

					{/* Browser Section */}
					{activeTab === "browser" && (
						<BrowserSettings
							browserToolEnabled={browserToolEnabled}
							browserViewportSize={browserViewportSize}
							screenshotQuality={screenshotQuality}
							remoteBrowserHost={remoteBrowserHost}
							remoteBrowserEnabled={remoteBrowserEnabled}
							setCachedStateField={setCachedStateField}
						/>
					)}

					{/* Checkpoints Section */}
					{activeTab === "checkpoints" && (
						<CheckpointSettings
							enableCheckpoints={enableCheckpoints}
							setCachedStateField={setCachedStateField}
						/>
					)}

					{/* Notifications Section */}
					{activeTab === "notifications" && (
						<NotificationSettings
							ttsEnabled={ttsEnabled}
							ttsSpeed={ttsSpeed}
							soundEnabled={soundEnabled}
							soundVolume={soundVolume}
							setCachedStateField={setCachedStateField}
						/>
					)}

					{/* Context Management Section */}
					{activeTab === "contextManagement" && (
						<ContextManagementSettings
							maxOpenTabsContext={maxOpenTabsContext}
							maxWorkspaceFiles={maxWorkspaceFiles ?? 200}
							showRooIgnoredFiles={showRooIgnoredFiles}
							maxReadFileLine={maxReadFileLine}
							setCachedStateField={setCachedStateField}
						/>
					)}

					{/* Terminal Section */}
					{activeTab === "terminal" && (
						<TerminalSettings
							terminalOutputLineLimit={terminalOutputLineLimit}
							terminalShellIntegrationTimeout={terminalShellIntegrationTimeout}
							terminalShellIntegrationDisabled={terminalShellIntegrationDisabled}
							terminalCommandDelay={terminalCommandDelay}
							terminalPowershellCounter={terminalPowershellCounter}
							terminalZshClearEolMark={terminalZshClearEolMark}
							terminalZshOhMy={terminalZshOhMy}
							terminalZshP10k={terminalZshP10k}
							terminalZdotdir={terminalZdotdir}
							terminalCompressProgressBar={terminalCompressProgressBar}
							setCachedStateField={setCachedStateField}
						/>
					)}

					{/* Experimental Section */}
					{activeTab === "experimental" && (
						<ExperimentalSettings setExperimentEnabled={setExperimentEnabled} experiments={experiments} />
					)}

					{/* Language Section */}
					{activeTab === "language" && (
						<LanguageSettings language={language || "en"} setCachedStateField={setCachedStateField} />
					)}

					{/* About Section */}
					{activeTab === "about" && <About version={version} />}

					{/* kilocode_change */}
					{/* MCP Section */}
					{activeTab === "mcp" && <McpView />}
				</TabContent>
			</div>

			<AlertDialog open={isDiscardDialogShow} onOpenChange={setDiscardDialogShow}>
				<AlertDialogContent>
					<AlertDialogHeader>
						<AlertDialogTitle>
							<AlertTriangle className="w-5 h-5 text-yellow-500" />
							{t("settings:unsavedChangesDialog.title")}
						</AlertDialogTitle>
						<AlertDialogDescription>
							{t("settings:unsavedChangesDialog.description")}
						</AlertDialogDescription>
					</AlertDialogHeader>
					<AlertDialogFooter>
						<AlertDialogCancel onClick={() => onConfirmDialogResult(false)}>
							{t("settings:unsavedChangesDialog.cancelButton")}
						</AlertDialogCancel>
						<AlertDialogAction onClick={() => onConfirmDialogResult(true)}>
							{t("settings:unsavedChangesDialog.discardButton")}
						</AlertDialogAction>
					</AlertDialogFooter>
				</AlertDialogContent>
			</AlertDialog>
		</Tab>
	)
})

export default memo(SettingsView)<|MERGE_RESOLUTION|>--- conflicted
+++ resolved
@@ -30,12 +30,7 @@
 import { ensureBodyPointerEventsRestored } from "@/utils/fixPointerEvents"
 
 import { ExperimentId } from "@roo/shared/experiments"
-<<<<<<< HEAD
-import { ApiConfiguration } from "@roo/shared/api"
-=======
-import { TelemetrySetting } from "@roo/shared/TelemetrySetting"
 import { ProviderSettings } from "@roo/shared/api"
->>>>>>> 75516b19
 
 import { vscode } from "@/utils/vscode"
 import { ExtensionStateContextType, useExtensionState } from "@/context/ExtensionStateContext"
