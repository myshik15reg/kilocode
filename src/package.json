--- conflicted
+++ resolved
@@ -2,15 +2,9 @@
 	"name": "kilo-code",
 	"displayName": "%extension.displayName%",
 	"description": "%extension.description%",
-<<<<<<< HEAD
 	"publisher": "kilocode",
 	"version": "4.60.0",
 	"icon": "assets/icons/logo-outline-black.png",
-=======
-	"publisher": "RooVeterinaryInc",
-	"version": "3.23.14",
-	"icon": "assets/icons/icon.png",
->>>>>>> a0e640cd
 	"galleryBanner": {
 		"color": "#FFFFFF",
 		"theme": "light"
@@ -492,10 +486,7 @@
 					],
 					"description": "%commands.allowedCommands.description%"
 				},
-<<<<<<< HEAD
-				"kilo-code.vsCodeLmModelSelector": {
-=======
-				"roo-cline.deniedCommands": {
+				"kilo-code.deniedCommands": {
 					"type": "array",
 					"items": {
 						"type": "string"
@@ -503,15 +494,14 @@
 					"default": [],
 					"description": "%commands.deniedCommands.description%"
 				},
-				"roo-cline.commandExecutionTimeout": {
+				"kilo-code.commandExecutionTimeout": {
 					"type": "number",
 					"default": 0,
 					"minimum": 0,
 					"maximum": 600,
 					"description": "%commands.commandExecutionTimeout.description%"
 				},
-				"roo-cline.vsCodeLmModelSelector": {
->>>>>>> a0e640cd
+				"kilo-code.vsCodeLmModelSelector": {
 					"type": "object",
 					"properties": {
 						"vendor": {
