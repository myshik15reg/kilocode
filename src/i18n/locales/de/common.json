{
	"extension": {
		"name": "Kilo Code",
		"description": "Open-Source-KI-Codierungsassistent zum Planen, Erstellen und Korrigieren von Code."
	},
	"number_format": {
		"thousand_suffix": "k",
		"million_suffix": "m",
		"billion_suffix": "b"
	},
	"feedback": {
		"title": "Feedback",
		"description": "Wir würden gerne Ihr Feedback hören oder Ihnen bei Problemen helfen, die Sie erleben.",
		"githubIssues": "Ein Problem auf GitHub melden",
		"githubDiscussions": "An GitHub-Diskussionen teilnehmen",
		"discord": "Treten Sie unserer Discord-Community bei",
		"customerSupport": "Kundensupport"
	},
	"welcome": "Willkommen, {{name}}! Du hast {{count}} Benachrichtigungen.",
	"items": {
		"zero": "Keine Elemente",
		"one": "Ein Element",
		"other": "{{count}} Elemente"
	},
	"confirmation": {
		"reset_state": "Möchtest du wirklich alle Zustände und geheimen Speicher in der Erweiterung zurücksetzen? Dies kann nicht rückgängig gemacht werden.",
		"delete_config_profile": "Möchtest du dieses Konfigurationsprofil wirklich löschen?",
		"delete_custom_mode_with_rules": "Bist du sicher, dass du diesen {scope}-Modus löschen möchtest?\n\nDadurch wird auch der zugehörige Regelordner unter folgender Adresse gelöscht:\n{rulesFolderPath}"
	},
	"errors": {
		"invalid_data_uri": "Ungültiges Daten-URI-Format",
		"error_copying_image": "Fehler beim Kopieren des Bildes: {{errorMessage}}",
		"error_saving_image": "Fehler beim Speichern des Bildes: {{errorMessage}}",
		"error_opening_image": "Fehler beim Öffnen des Bildes: {{error}}",
		"could_not_open_file": "Datei konnte nicht geöffnet werden: {{errorMessage}}",
		"could_not_open_file_generic": "Datei konnte nicht geöffnet werden!",
		"checkpoint_timeout": "Zeitüberschreitung beim Versuch, den Checkpoint wiederherzustellen.",
		"checkpoint_failed": "Fehler beim Wiederherstellen des Checkpoints.",
		"git_not_installed": "Git ist für die Checkpoint-Funktion erforderlich. Bitte installiere Git, um Checkpoints zu aktivieren.",
		"no_workspace": "Bitte öffne zuerst einen Projektordner",
		"update_support_prompt": "Fehler beim Aktualisieren der Support-Nachricht",
		"reset_support_prompt": "Fehler beim Zurücksetzen der Support-Nachricht",
		"enhance_prompt": "Fehler beim Verbessern der Nachricht",
		"get_system_prompt": "Fehler beim Abrufen der Systemnachricht",
		"search_commits": "Fehler beim Suchen von Commits",
		"save_api_config": "Fehler beim Speichern der API-Konfiguration",
		"create_api_config": "Fehler beim Erstellen der API-Konfiguration",
		"rename_api_config": "Fehler beim Umbenennen der API-Konfiguration",
		"load_api_config": "Fehler beim Laden der API-Konfiguration",
		"delete_api_config": "Fehler beim Löschen der API-Konfiguration",
		"list_api_config": "Fehler beim Abrufen der API-Konfigurationsliste",
		"update_server_timeout": "Fehler beim Aktualisieren des Server-Timeouts",
		"hmr_not_running": "Der lokale Entwicklungsserver läuft nicht, HMR wird nicht funktionieren. Bitte führen Sie 'npm run dev' vor dem Start der Erweiterung aus, um HMR zu aktivieren.",
		"retrieve_current_mode": "Fehler beim Abrufen des aktuellen Modus aus dem Zustand.",
		"failed_delete_repo": "Fehler beim Löschen des zugehörigen Shadow-Repositorys oder -Zweigs: {{error}}",
		"failed_remove_directory": "Fehler beim Entfernen des Aufgabenverzeichnisses: {{error}}",
		"custom_storage_path_unusable": "Benutzerdefinierter Speicherpfad \"{{path}}\" ist nicht verwendbar, Standardpfad wird verwendet",
		"cannot_access_path": "Zugriff auf Pfad {{path}} nicht möglich: {{error}}",
		"settings_import_failed": "Fehler beim Importieren der Einstellungen: {{error}}.",
		"mistake_limit_guidance": "Dies kann auf einen Fehler im Denkprozess des Modells oder die Unfähigkeit hinweisen, ein Tool richtig zu verwenden, was durch Benutzerführung behoben werden kann (z.B. \"Versuche, die Aufgabe in kleinere Schritte zu unterteilen\").",
		"violated_organization_allowlist": "Aufgabe konnte nicht ausgeführt werden: Das aktuelle Profil ist nicht kompatibel mit den Einstellungen deiner Organisation",
		"condense_failed": "Fehler beim Verdichten des Kontexts",
		"condense_not_enough_messages": "Nicht genügend Nachrichten zum Verdichten des Kontexts von {{prevContextTokens}} Token. Mindestens {{minimumMessageCount}} Nachrichten sind erforderlich, aber nur {{messageCount}} sind verfügbar.",
		"condensed_recently": "Kontext wurde kürzlich verdichtet; dieser Versuch wird übersprungen",
		"condense_handler_invalid": "API-Handler zum Verdichten des Kontexts ist ungültig",
		"condense_context_grew": "Kontextgröße ist von {{prevContextTokens}} auf {{newContextTokens}} während der Verdichtung gewachsen; dieser Versuch wird übersprungen",
		"url_timeout": "Die Website hat zu lange zum Laden gebraucht (Timeout). Das könnte an einer langsamen Verbindung, einer schweren Website oder vorübergehender Nichtverfügbarkeit liegen. Du kannst es später nochmal versuchen oder prüfen, ob die URL korrekt ist.",
		"url_not_found": "Die Website-Adresse konnte nicht gefunden werden. Bitte prüfe, ob die URL korrekt ist und versuche es erneut.",
		"no_internet": "Keine Internetverbindung. Bitte prüfe deine Netzwerkverbindung und versuche es erneut.",
		"url_forbidden": "Zugriff auf diese Website ist verboten. Die Seite könnte automatisierten Zugriff blockieren oder eine Authentifizierung erfordern.",
		"url_page_not_found": "Die Seite wurde nicht gefunden. Bitte prüfe, ob die URL korrekt ist.",
		"url_request_aborted": "Die Anfrage zum Abrufen der URL wurde abgebrochen. Dies kann passieren, wenn die Seite automatisierten Zugriff blockiert, eine Authentifizierung erfordert oder wenn es ein Netzwerkproblem gibt. Bitte versuche es erneut oder prüfe, ob die URL in einem normalen Browser zugänglich ist.",
		"url_fetch_failed": "Fehler beim Abrufen des URL-Inhalts: {{error}}",
		"url_fetch_error_with_url": "Fehler beim Abrufen des Inhalts für {{url}}: {{error}}",
		"command_timeout": "Zeitüberschreitung bei der Befehlsausführung nach {{seconds}} Sekunden",
		"share_task_failed": "Teilen der Aufgabe fehlgeschlagen. Bitte versuche es erneut.",
		"share_no_active_task": "Keine aktive Aufgabe zum Teilen",
		"share_auth_required": "Authentifizierung erforderlich. Bitte melde dich an, um Aufgaben zu teilen.",
		"share_not_enabled": "Aufgabenfreigabe ist für diese Organisation nicht aktiviert.",
		"share_task_not_found": "Aufgabe nicht gefunden oder Zugriff verweigert.",
		"mode_import_failed": "Fehler beim Importieren des Modus: {{error}}",
		"delete_rules_folder_failed": "Fehler beim Löschen des Regelordners: {{rulesFolderPath}}. Fehler: {{error}}",
		"command_not_found": "Befehl '{{name}}' nicht gefunden",
		"open_command_file": "Fehler beim Öffnen der Befehlsdatei",
		"delete_command": "Fehler beim Löschen des Befehls",
		"no_workspace_for_project_command": "Kein Arbeitsbereich-Ordner für Projektbefehl gefunden",
		"command_already_exists": "Befehl \"{{commandName}}\" existiert bereits",
		"create_command_failed": "Fehler beim Erstellen des Befehls",
		"command_template_content": "---\ndescription: \"Kurze Beschreibung dessen, was dieser Befehl macht\"\n---\n\nDies ist ein neuer Slash-Befehl. Bearbeite diese Datei, um das Befehlsverhalten anzupassen.",
		"claudeCode": {
			"processExited": "Claude Code Prozess wurde mit Code {{exitCode}} beendet.",
			"errorOutput": "Fehlerausgabe: {{output}}",
			"processExitedWithError": "Claude Code Prozess wurde mit Code {{exitCode}} beendet. Fehlerausgabe: {{output}}",
			"stoppedWithReason": "Claude Code wurde mit Grund gestoppt: {{reason}}",
			"apiKeyModelPlanMismatch": "API-Schlüssel und Abonnement-Pläne erlauben verschiedene Modelle. Stelle sicher, dass das ausgewählte Modell in deinem Plan enthalten ist.",
			"notFound": "Claude Code ausführbare Datei '{{claudePath}}' nicht gefunden.\n\nBitte installiere Claude Code CLI:\n1. Besuche {{installationUrl}} um Claude Code herunterzuladen\n2. Folge den Installationsanweisungen für dein Betriebssystem\n3. Stelle sicher, dass der 'claude' Befehl in deinem PATH verfügbar ist\n4. Alternativ konfiguriere einen benutzerdefinierten Pfad in den Kilo Code-Einstellungen unter 'Claude Code Pfad'\n\nUrsprünglicher Fehler: {{originalError}}"
		},
		"geminiCli": {
			"oauthLoadFailed": "Fehler beim Laden der OAuth-Anmeldedaten. Bitte authentifiziere dich zuerst: {{error}}",
			"tokenRefreshFailed": "Fehler beim Aktualisieren des OAuth-Tokens: {{error}}",
			"onboardingTimeout": "Onboarding-Vorgang nach 60 Sekunden abgebrochen. Bitte versuche es später erneut.",
			"projectDiscoveryFailed": "Projekt-ID konnte nicht ermittelt werden. Stelle sicher, dass du mit 'gemini auth' authentifiziert bist.",
			"rateLimitExceeded": "Anfragenlimit überschritten. Die Limits des kostenlosen Tarifs wurden erreicht.",
			"badRequest": "Ungültige Anfrage: {{details}}",
			"apiError": "Gemini CLI API-Fehler: {{error}}",
			"completionError": "Gemini CLI Vervollständigungsfehler: {{error}}"
		},
		"gemini": {
			"generate_stream": "Fehler beim Generieren des Kontext-Streams von Gemini: {{error}}",
			"generate_complete_prompt": "Fehler bei der Vervollständigung durch Gemini: {{error}}",
			"sources": "Quellen:"
		},
		"cerebras": {
			"authenticationFailed": "Cerebras API-Authentifizierung fehlgeschlagen. Bitte überprüfe, ob dein API-Schlüssel gültig und nicht abgelaufen ist.",
			"accessForbidden": "Cerebras API-Zugriff verweigert. Dein API-Schlüssel hat möglicherweise keinen Zugriff auf das angeforderte Modell oder die Funktion.",
			"rateLimitExceeded": "Cerebras API-Ratenlimit überschritten. Bitte warte, bevor du eine weitere Anfrage stellst.",
			"serverError": "Cerebras API-Serverfehler ({{status}}). Bitte versuche es später erneut.",
			"genericError": "Cerebras API-Fehler ({{status}}): {{message}}",
			"noResponseBody": "Cerebras API-Fehler: Kein Antworttext vorhanden",
			"completionError": "Cerebras-Vervollständigungsfehler: {{error}}"
		},
<<<<<<< HEAD
		"qwenCode": {
			"oauthLoadFailed": "Fehler beim Laden der OAuth-Anmeldedaten. Bitte authentifiziere dich zuerst: {{error}}"
=======
		"roo": {
			"authenticationRequired": "Roo-Anbieter erfordert Cloud-Authentifizierung. Bitte melde dich bei Roo Code Cloud an."
>>>>>>> 81cba186
		}
	},
	"warnings": {
		"no_terminal_content": "Kein Terminal-Inhalt ausgewählt",
		"missing_task_files": "Die Dateien dieser Aufgabe fehlen. Möchtest du sie aus der Aufgabenliste entfernen?",
		"auto_import_failed": "Fehler beim automatischen Import der Kilo Code-Einstellungen: {{error}}"
	},
	"info": {
		"no_changes": "Keine Änderungen gefunden.",
		"clipboard_copy": "Systemnachricht erfolgreich in die Zwischenablage kopiert",
		"history_cleanup": "{{count}} Aufgabe(n) mit fehlenden Dateien aus dem Verlauf bereinigt.",
		"custom_storage_path_set": "Benutzerdefinierter Speicherpfad festgelegt: {{path}}",
		"default_storage_path": "Auf Standardspeicherpfad zurückgesetzt",
		"settings_imported": "Einstellungen erfolgreich importiert.",
		"auto_import_success": "Kilo Code-Einstellungen automatisch importiert aus {{filename}}",
		"share_link_copied": "Share-Link in die Zwischenablage kopiert",
		"image_copied_to_clipboard": "Bild-Daten-URI in die Zwischenablage kopiert",
		"image_saved": "Bild gespeichert unter {{path}}",
		"organization_share_link_copied": "Organisations-Freigabelink in die Zwischenablage kopiert!",
		"public_share_link_copied": "Öffentlicher Freigabelink in die Zwischenablage kopiert!",
		"mode_exported": "Modus '{{mode}}' erfolgreich exportiert",
		"mode_imported": "Modus erfolgreich importiert"
	},
	"answers": {
		"yes": "Ja",
		"no": "Nein",
		"remove": "Entfernen",
		"keep": "Behalten"
	},
	"buttons": {
		"save": "Speichern",
		"edit": "Bearbeiten",
		"learn_more": "Mehr erfahren"
	},
	"tasks": {
		"canceled": "Aufgabenfehler: Die Aufgabe wurde vom Benutzer gestoppt und abgebrochen.",
		"deleted": "Aufgabenfehler: Die Aufgabe wurde vom Benutzer gestoppt und gelöscht.",
		"incomplete": "Aufgabe #{{taskNumber}} (Unvollständig)",
		"no_messages": "Aufgabe #{{taskNumber}} (Keine Nachrichten)"
	},
	"storage": {
		"prompt_custom_path": "Gib den benutzerdefinierten Speicherpfad für den Gesprächsverlauf ein, leer lassen für Standardspeicherort",
		"path_placeholder": "D:\\KiloCodeStorage",
		"enter_absolute_path": "Bitte gib einen absoluten Pfad ein (z.B. D:\\KiloCodeStorage oder /home/user/storage)",
		"enter_valid_path": "Bitte gib einen gültigen Pfad ein"
	},
	"input": {
		"task_prompt": "Was soll Kilo Code tun?",
		"task_placeholder": "Gib deine Aufgabe hier ein"
	},
	"settings": {
		"providers": {
			"groqApiKey": "Groq API-Schlüssel",
			"getGroqApiKey": "Groq API-Schlüssel erhalten",
			"claudeCode": {
				"pathLabel": "Claude Code Pfad",
				"description": "Optionaler Pfad zu deiner Claude Code CLI. Standardmäßig 'claude', falls nicht festgelegt.",
				"placeholder": "Standard: claude"
			}
		}
	},
	"customModes": {
		"errors": {
			"yamlParseError": "Ungültiges YAML in .kilocodemodes-Datei in Zeile {{line}}. Bitte überprüfe:\n• Korrekte Einrückung (verwende Leerzeichen, keine Tabs)\n• Passende Anführungszeichen und Klammern\n• Gültige YAML-Syntax",
			"schemaValidationError": "Ungültiges Format für benutzerdefinierte Modi in .kilocodemodes:\n{{issues}}",
			"invalidFormat": "Ungültiges Format für benutzerdefinierte Modi. Bitte stelle sicher, dass deine Einstellungen dem korrekten YAML-Format folgen.",
			"updateFailed": "Fehler beim Aktualisieren des benutzerdefinierten Modus: {{error}}",
			"deleteFailed": "Fehler beim Löschen des benutzerdefinierten Modus: {{error}}",
			"resetFailed": "Fehler beim Zurücksetzen der benutzerdefinierten Modi: {{error}}",
			"modeNotFound": "Schreibfehler: Modus nicht gefunden",
			"noWorkspaceForProject": "Kein Arbeitsbereich-Ordner für projektspezifischen Modus gefunden",
			"rulesCleanupFailed": "Der Modus wurde erfolgreich gelöscht, aber der Regelordner unter {{rulesFolderPath}} konnte nicht gelöscht werden. Möglicherweise musst du ihn manuell löschen."
		},
		"scope": {
			"project": "projekt",
			"global": "global"
		}
	},
	"marketplace": {
		"mode": {
			"rulesCleanupFailed": "Der Modus wurde erfolgreich entfernt, aber der Regelordner unter {{rulesFolderPath}} konnte nicht gelöscht werden. Möglicherweise musst du ihn manuell löschen."
		}
	},
	"mdm": {
		"errors": {
			"cloud_auth_required": "Deine Organisation erfordert eine Kilo Code Cloud-Authentifizierung. Bitte melde dich an, um fortzufahren.",
			"organization_mismatch": "Du musst mit dem Kilo Code Cloud-Konto deiner Organisation authentifiziert sein.",
			"verification_failed": "Die Organisationsauthentifizierung konnte nicht verifiziert werden."
		}
	},
	"prompts": {
		"deleteMode": {
			"title": "Benutzerdefinierten Modus löschen",
			"description": "Bist du sicher, dass du diesen {{scope}}-Modus löschen möchtest? Dadurch wird auch der zugehörige Regelordner unter {{rulesFolderPath}} gelöscht",
			"descriptionNoRules": "Bist du sicher, dass du diesen benutzerdefinierten Modus löschen möchtest?",
			"confirm": "Löschen"
		}
	},
	"commands": {
		"preventCompletionWithOpenTodos": {
			"description": "Aufgabenabschluss verhindern, wenn unvollständige Todos in der Todo-Liste vorhanden sind"
		}
	}
}<|MERGE_RESOLUTION|>--- conflicted
+++ resolved
@@ -119,13 +119,11 @@
 			"noResponseBody": "Cerebras API-Fehler: Kein Antworttext vorhanden",
 			"completionError": "Cerebras-Vervollständigungsfehler: {{error}}"
 		},
-<<<<<<< HEAD
 		"qwenCode": {
 			"oauthLoadFailed": "Fehler beim Laden der OAuth-Anmeldedaten. Bitte authentifiziere dich zuerst: {{error}}"
-=======
+		},
 		"roo": {
 			"authenticationRequired": "Roo-Anbieter erfordert Cloud-Authentifizierung. Bitte melde dich bei Roo Code Cloud an."
->>>>>>> 81cba186
 		}
 	},
 	"warnings": {
