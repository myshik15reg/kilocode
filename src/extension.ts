import * as vscode from "vscode"
import * as dotenvx from "@dotenvx/dotenvx"
import * as path from "path"

// Load environment variables from .env file
try {
	// Specify path to .env file in the project root directory
	const envPath = path.join(__dirname, "..", ".env")
	dotenvx.config({ path: envPath })
} catch (e) {
	// Silently handle environment loading errors
	console.warn("Failed to load environment variables:", e)
}

import { CloudService, UnifiedBridgeService } from "@roo-code/cloud"
import { TelemetryService, PostHogTelemetryClient } from "@roo-code/telemetry"

import "./utils/path" // Necessary to have access to String.prototype.toPosix.
import { createOutputChannelLogger, createDualLogger } from "./utils/outputChannelLogger"

import { Package } from "./shared/package"
import { formatLanguage } from "./shared/language"
import { ContextProxy } from "./core/config/ContextProxy"
import { ClineProvider } from "./core/webview/ClineProvider"
import { DIFF_VIEW_URI_SCHEME } from "./integrations/editor/DiffViewProvider"
import { TerminalRegistry } from "./integrations/terminal/TerminalRegistry"
import { McpServerManager } from "./services/mcp/McpServerManager"
import { CodeIndexManager } from "./services/code-index/manager"
import { registerCommitMessageProvider } from "./services/commit-message"
import { MdmService } from "./services/mdm/MdmService"
import { migrateSettings } from "./utils/migrateSettings"
import { checkAndRunAutoLaunchingTask as checkAndRunAutoLaunchingTask } from "./utils/autoLaunchingTask"
import { autoImportSettings } from "./utils/autoImportSettings"
import { isRemoteControlEnabled } from "./utils/remoteControl"
import { API } from "./extension/api"

import {
	handleUri,
	registerCommands,
	registerCodeActions,
	registerTerminalActions,
	CodeActionProvider,
} from "./activate"
import { initializeI18n } from "./i18n"
import { registerGhostProvider } from "./services/ghost" // kilocode_change
import { TerminalWelcomeService } from "./services/terminal-welcome/TerminalWelcomeService" // kilocode_change

/**
 * Built using https://github.com/microsoft/vscode-webview-ui-toolkit
 *
 * Inspired by:
 *  - https://github.com/microsoft/vscode-webview-ui-toolkit-samples/tree/main/default/weather-webview
 *  - https://github.com/microsoft/vscode-webview-ui-toolkit-samples/tree/main/frameworks/hello-world-react-cra
 */

let outputChannel: vscode.OutputChannel
let extensionContext: vscode.ExtensionContext

// This method is called when your extension is activated.
// Your extension is activated the very first time the command is executed.
export async function activate(context: vscode.ExtensionContext) {
	extensionContext = context
	outputChannel = vscode.window.createOutputChannel("Kilo-Code")
	context.subscriptions.push(outputChannel)
	outputChannel.appendLine(`${Package.name} extension activated - ${JSON.stringify(Package)}`)

	// Migrate old settings to new
	await migrateSettings(context, outputChannel)

	// Initialize telemetry service.
	const telemetryService = TelemetryService.createInstance()

	try {
		telemetryService.register(new PostHogTelemetryClient())
	} catch (error) {
		console.warn("Failed to register PostHogTelemetryClient:", error)
	}

	// Create logger for cloud services.
	const cloudLogger = createDualLogger(createOutputChannelLogger(outputChannel))

<<<<<<< HEAD
	// kilocode_change start: no Roo cloud service
	// Initialize Roo Code Cloud service.
	// const cloudService = await CloudService.createInstance(context, cloudLogger)

	// try {
	// 	if (cloudService.telemetryClient) {
	// 		TelemetryService.instance.register(cloudService.telemetryClient)
	// 	}
	// } catch (error) {
	// 	outputChannel.appendLine(
	// 		`[CloudService] Failed to register TelemetryClient: ${error instanceof Error ? error.message : String(error)}`,
	// 	)
	// }

	// const postStateListener = () => {
	// 	ClineProvider.getVisibleInstance()?.postStateToWebview()
	// }

	// cloudService.on("auth-state-changed", postStateListener)
	// cloudService.on("user-info", postStateListener)
	// cloudService.on("settings-updated", postStateListener)

	// // Add to subscriptions for proper cleanup on deactivate
	// context.subscriptions.push(cloudService)
	// kilocode_change end

	// Initialize MDM service
	const mdmService = await MdmService.createInstance(cloudLogger)

	// Initialize i18n for internationalization support
	initializeI18n(context.globalState.get("language") ?? "en-US") // kilocode_change
=======
	// Initialize MDM service
	const mdmService = await MdmService.createInstance(cloudLogger)

	// Initialize i18n for internationalization support.
	initializeI18n(context.globalState.get("language") ?? formatLanguage(vscode.env.language))
>>>>>>> a819b353

	// Initialize terminal shell execution handlers.
	TerminalRegistry.initialize()

	// Get default commands from configuration.
	const defaultCommands = vscode.workspace.getConfiguration(Package.name).get<string[]>("allowedCommands") || []

	// Initialize global state if not already set.
	if (!context.globalState.get("allowedCommands")) {
		context.globalState.update("allowedCommands", defaultCommands)
	}

	// kilocode_change start
	if (!context.globalState.get("firstInstallCompleted")) {
		await context.globalState.update("telemetrySetting", "enabled")
	}
	// kilocode_change end

	const contextProxy = await ContextProxy.getInstance(context)

	// Initialize code index managers for all workspace folders
	const codeIndexManagers: CodeIndexManager[] = []
	if (vscode.workspace.workspaceFolders) {
		for (const folder of vscode.workspace.workspaceFolders) {
			const manager = CodeIndexManager.getInstance(context, folder.uri.fsPath)
			if (manager) {
				codeIndexManagers.push(manager)
				try {
					await manager.initialize(contextProxy)
				} catch (error) {
					outputChannel.appendLine(
						`[CodeIndexManager] Error during background CodeIndexManager configuration/indexing for ${folder.uri.fsPath}: ${error.message || error}`,
					)
				}
				context.subscriptions.push(manager)
			}
		}
	}

	// Initialize Roo Code Cloud service.
	const cloudService = await CloudService.createInstance(context, cloudLogger)

	try {
		if (cloudService.telemetryClient) {
			TelemetryService.instance.register(cloudService.telemetryClient)
		}
	} catch (error) {
		outputChannel.appendLine(
			`[CloudService] Failed to register TelemetryClient: ${error instanceof Error ? error.message : String(error)}`,
		)
	}

	const postStateListener = () => ClineProvider.getVisibleInstance()?.postStateToWebview()

	cloudService.on("auth-state-changed", postStateListener)
	cloudService.on("settings-updated", postStateListener)

	cloudService.on("user-info", async ({ userInfo }) => {
		postStateListener()

		const bridgeConfig = await cloudService.cloudAPI?.bridgeConfig().catch(() => undefined)

		if (!bridgeConfig) {
			outputChannel.appendLine("[CloudService] Failed to get bridge config")
			return
		}

		UnifiedBridgeService.handleRemoteControlState(
			userInfo,
			contextProxy.getValue("remoteControlEnabled"),
			{ ...bridgeConfig, provider },
			(message: string) => outputChannel.appendLine(message),
		)
	})

	// Add to subscriptions for proper cleanup on deactivate.
	context.subscriptions.push(cloudService)

	const provider = new ClineProvider(context, outputChannel, "sidebar", contextProxy, mdmService)
	TelemetryService.instance.setProvider(provider)

	context.subscriptions.push(
		vscode.window.registerWebviewViewProvider(ClineProvider.sideBarId, provider, {
			webviewOptions: { retainContextWhenHidden: true },
		}),
	)

<<<<<<< HEAD
	// kilocode_change start
	if (!context.globalState.get("firstInstallCompleted")) {
		outputChannel.appendLine("First installation detected, opening Kilo Code sidebar!")
		try {
			await vscode.commands.executeCommand("kilo-code.SidebarProvider.focus")

			outputChannel.appendLine("Opening Kilo Code walkthrough")

			// this can crash, see:
			// https://discord.com/channels/1349288496988160052/1395865796026040470
			await vscode.commands.executeCommand(
				"workbench.action.openWalkthrough",
				"kilocode.kilo-code#kiloCodeWalkthrough",
				false,
			)
		} catch (error) {
			outputChannel.appendLine(`Error during first-time setup: ${error.message}`)
		} finally {
			await context.globalState.update("firstInstallCompleted", true)
		}
	}
	// kilocode_change end

	// Auto-import configuration if specified in settings
=======
	// Auto-import configuration if specified in settings.
>>>>>>> a819b353
	try {
		await autoImportSettings(outputChannel, {
			providerSettingsManager: provider.providerSettingsManager,
			contextProxy: provider.contextProxy,
			customModesManager: provider.customModesManager,
		})
	} catch (error) {
		outputChannel.appendLine(
			`[AutoImport] Error during auto-import: ${error instanceof Error ? error.message : String(error)}`,
		)
	}

	registerCommands({ context, outputChannel, provider })

	/**
	 * We use the text document content provider API to show the left side for diff
	 * view by creating a virtual document for the original content. This makes it
	 * readonly so users know to edit the right side if they want to keep their changes.
	 *
	 * This API allows you to create readonly documents in VSCode from arbitrary
	 * sources, and works by claiming an uri-scheme for which your provider then
	 * returns text contents. The scheme must be provided when registering a
	 * provider and cannot change afterwards.
	 *
	 * Note how the provider doesn't create uris for virtual documents - its role
	 * is to provide contents given such an uri. In return, content providers are
	 * wired into the open document logic so that providers are always considered.
	 *
	 * https://code.visualstudio.com/api/extension-guides/virtual-documents
	 */
	const diffContentProvider = new (class implements vscode.TextDocumentContentProvider {
		provideTextDocumentContent(uri: vscode.Uri): string {
			return Buffer.from(uri.query, "base64").toString("utf-8")
		}
	})()

	context.subscriptions.push(
		vscode.workspace.registerTextDocumentContentProvider(DIFF_VIEW_URI_SCHEME, diffContentProvider),
	)

	context.subscriptions.push(vscode.window.registerUriHandler({ handleUri }))

	// Register code actions provider.
	context.subscriptions.push(
		vscode.languages.registerCodeActionsProvider({ pattern: "**/*" }, new CodeActionProvider(), {
			providedCodeActionKinds: CodeActionProvider.providedCodeActionKinds,
		}),
	)

	registerGhostProvider(context, provider) // kilocode_change
	registerCommitMessageProvider(context, outputChannel) // kilocode_change
	registerCodeActions(context)
	registerTerminalActions(context)

	// Allows other extensions to activate once Kilo Code is ready.
	vscode.commands.executeCommand(`${Package.name}.activationCompleted`)

	// Implements the `RooCodeAPI` interface.
	const socketPath = process.env.KILO_IPC_SOCKET_PATH ?? process.env.ROO_CODE_IPC_SOCKET_PATH // kilocode_change
	const enableLogging = typeof socketPath === "string"

	// Watch the core files and automatically reload the extension host.
	if (process.env.NODE_ENV === "development") {
		const watchPaths = [
			{ path: context.extensionPath, pattern: "**/*.ts" },
			{ path: path.join(context.extensionPath, "../packages/types"), pattern: "**/*.ts" },
			{ path: path.join(context.extensionPath, "../packages/telemetry"), pattern: "**/*.ts" },
			{ path: path.join(context.extensionPath, "node_modules/@roo-code/cloud"), pattern: "**/*" },
		]

		console.log(
			`♻️♻️♻️ Core auto-reloading: Watching for changes in ${watchPaths.map(({ path }) => path).join(", ")}`,
		)

		// Create a debounced reload function to prevent excessive reloads
		let reloadTimeout: NodeJS.Timeout | undefined
		const DEBOUNCE_DELAY = 1_000

		const debouncedReload = (uri: vscode.Uri) => {
			if (reloadTimeout) {
				clearTimeout(reloadTimeout)
			}

			console.log(`♻️ ${uri.fsPath} changed; scheduling reload...`)

			reloadTimeout = setTimeout(() => {
				console.log(`♻️ Reloading host after debounce delay...`)
				vscode.commands.executeCommand("workbench.action.reloadWindow")
			}, DEBOUNCE_DELAY)
		}

		watchPaths.forEach(({ path: watchPath, pattern }) => {
			const relPattern = new vscode.RelativePattern(vscode.Uri.file(watchPath), pattern)
			const watcher = vscode.workspace.createFileSystemWatcher(relPattern, false, false, false)

			// Listen to all change types to ensure symlinked file updates trigger reloads.
			watcher.onDidChange(debouncedReload)
			watcher.onDidCreate(debouncedReload)
			watcher.onDidDelete(debouncedReload)

			context.subscriptions.push(watcher)
		})

		// Clean up the timeout on deactivation
		context.subscriptions.push({
			dispose: () => {
				if (reloadTimeout) {
					clearTimeout(reloadTimeout)
				}
			},
		})
	}

	await checkAndRunAutoLaunchingTask(context) // kilocode_change

	return new API(outputChannel, provider, socketPath, enableLogging)
}

// This method is called when your extension is deactivated.
export async function deactivate() {
	outputChannel.appendLine(`${Package.name} extension deactivated`)

	const bridgeService = UnifiedBridgeService.getInstance()

	if (bridgeService) {
		await bridgeService.disconnect()
	}

	await McpServerManager.cleanup(extensionContext)
	TelemetryService.instance.shutdown()
	TerminalRegistry.cleanup()
}<|MERGE_RESOLUTION|>--- conflicted
+++ resolved
@@ -79,7 +79,6 @@
 	// Create logger for cloud services.
 	const cloudLogger = createDualLogger(createOutputChannelLogger(outputChannel))
 
-<<<<<<< HEAD
 	// kilocode_change start: no Roo cloud service
 	// Initialize Roo Code Cloud service.
 	// const cloudService = await CloudService.createInstance(context, cloudLogger)
@@ -110,14 +109,7 @@
 	const mdmService = await MdmService.createInstance(cloudLogger)
 
 	// Initialize i18n for internationalization support
-	initializeI18n(context.globalState.get("language") ?? "en-US") // kilocode_change
-=======
-	// Initialize MDM service
-	const mdmService = await MdmService.createInstance(cloudLogger)
-
-	// Initialize i18n for internationalization support.
-	initializeI18n(context.globalState.get("language") ?? formatLanguage(vscode.env.language))
->>>>>>> a819b353
+	initializeI18n(context.globalState.get("language") ?? formatLanguage(vscode.env.language)) // kilocode_change
 
 	// Initialize terminal shell execution handlers.
 	TerminalRegistry.initialize()
@@ -162,7 +154,7 @@
 
 	try {
 		if (cloudService.telemetryClient) {
-			TelemetryService.instance.register(cloudService.telemetryClient)
+			// TelemetryService.instance.register(cloudService.telemetryClient) kilocode_change
 		}
 	} catch (error) {
 		outputChannel.appendLine(
@@ -188,7 +180,7 @@
 		UnifiedBridgeService.handleRemoteControlState(
 			userInfo,
 			contextProxy.getValue("remoteControlEnabled"),
-			{ ...bridgeConfig, provider },
+			{ ...bridgeConfig, provider: provider as any },
 			(message: string) => outputChannel.appendLine(message),
 		)
 	})
@@ -205,7 +197,6 @@
 		}),
 	)
 
-<<<<<<< HEAD
 	// kilocode_change start
 	if (!context.globalState.get("firstInstallCompleted")) {
 		outputChannel.appendLine("First installation detected, opening Kilo Code sidebar!")
@@ -230,9 +221,6 @@
 	// kilocode_change end
 
 	// Auto-import configuration if specified in settings
-=======
-	// Auto-import configuration if specified in settings.
->>>>>>> a819b353
 	try {
 		await autoImportSettings(outputChannel, {
 			providerSettingsManager: provider.providerSettingsManager,
