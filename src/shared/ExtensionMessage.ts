import type {
	GlobalSettings,
	ProviderSettingsEntry,
	ProviderSettings,
	HistoryItem,
	ModeConfig,
	TelemetrySetting,
	Experiments,
	ClineMessage,
	MarketplaceItem,
	TodoItem,
	CloudUserInfo,
	OrganizationAllowList,
	ShareVisibility,
	QueuedMessage,
} from "@roo-code/types"

import { GitCommit } from "../utils/git"

import { McpServer } from "./mcp"
import { McpMarketplaceCatalog, McpDownloadResponse } from "./kilocode/mcp"
import { Mode } from "./modes"
import { ModelRecord, RouterModels } from "./api"
import { ProfileDataResponsePayload, BalanceDataResponsePayload } from "./WebviewMessage" // kilocode_change
import { ClineRulesToggles } from "./cline-rules" // kilocode_change
import { KiloCodeWrapperProperties } from "./kilocode/wrapper" // kilocode_change

// Command interface for frontend/backend communication
export interface Command {
	name: string
	source: "global" | "project" | "built-in"
	filePath?: string
	description?: string
	argumentHint?: string
}

// Type for marketplace installed metadata
export interface MarketplaceInstalledMetadata {
	project: Record<string, { type: string }>
	global: Record<string, { type: string }>
}

// Indexing status types
export interface IndexingStatus {
	systemStatus: string
	message?: string
	processedItems: number
	totalItems: number
	currentItemUnit?: string
	workspacePath?: string
}

export interface IndexingStatusUpdateMessage {
	type: "indexingStatusUpdate"
	values: IndexingStatus
}

export interface LanguageModelChatSelector {
	vendor?: string
	family?: string
	version?: string
	id?: string
}

// Represents JSON data that is sent from extension to webview, called
// ExtensionMessage and has 'type' enum which can be 'plusButtonClicked' or
// 'settingsButtonClicked' or 'hello'. Webview will hold state.
export interface ExtensionMessage {
	type:
		| "action"
		| "state"
		| "selectedImages"
		| "theme"
		| "workspaceUpdated"
		| "invoke"
		| "messageUpdated"
		| "mcpServers"
		| "enhancedPrompt"
		| "commitSearchResults"
		| "listApiConfig"
		| "routerModels"
		| "openAiModels"
		| "ollamaModels"
		| "lmStudioModels"
		| "vsCodeLmModels"
		| "huggingFaceModels"
		| "vsCodeLmApiAvailable"
		| "updatePrompt"
		| "systemPrompt"
		| "autoApprovalEnabled"
		| "updateCustomMode"
		| "deleteCustomMode"
		| "exportModeResult"
		| "importModeResult"
		| "checkRulesDirectoryResult"
		| "deleteCustomModeCheck"
		| "currentCheckpointUpdated"
		| "showHumanRelayDialog"
		| "humanRelayResponse"
		| "humanRelayCancel"
		| "insertTextToChatArea" // kilocode_change
		| "browserToolEnabled"
		| "browserConnectionResult"
		| "remoteBrowserEnabled"
		| "ttsStart"
		| "ttsStop"
		| "maxReadFileLine"
		| "fileSearchResults"
		| "toggleApiConfigPin"
		| "mcpMarketplaceCatalog" // kilocode_change
		| "mcpDownloadDetails" // kilocode_change
		| "showSystemNotification" // kilocode_change
		| "openInBrowser" // kilocode_change
		| "acceptInput"
		| "focusChatInput" // kilocode_change
		| "setHistoryPreviewCollapsed"
		| "commandExecutionStatus"
		| "mcpExecutionStatus"
		| "vsCodeSetting"
		| "profileDataResponse" // kilocode_change
		| "balanceDataResponse" // kilocode_change
		| "updateProfileData" // kilocode_change
		| "authenticatedUser"
		| "condenseTaskContextResponse"
		| "singleRouterModelFetchResponse"
		| "indexingStatusUpdate"
		| "indexCleared"
		| "codebaseIndexConfig"
		| "rulesData" // kilocode_change
		| "marketplaceInstallResult"
		| "marketplaceRemoveResult"
		| "marketplaceData"
		| "mermaidFixResponse" // kilocode_change
		| "shareTaskSuccess"
		| "codeIndexSettingsSaved"
		| "codeIndexSecretStatus"
		| "showDeleteMessageDialog"
		| "showEditMessageDialog"
		| "kilocodeNotificationsResponse" // kilocode_change
		| "usageDataResponse" // kilocode_change
		| "commands"
		| "insertTextIntoTextarea"
	text?: string
	payload?: ProfileDataResponsePayload | BalanceDataResponsePayload // kilocode_change: Add payload for profile and balance data
	action?:
		| "chatButtonClicked"
		| "mcpButtonClicked"
		| "settingsButtonClicked"
		| "historyButtonClicked"
		| "promptsButtonClicked"
		| "profileButtonClicked" // kilocode_change
		| "marketplaceButtonClicked"
		| "cloudButtonClicked"
		| "didBecomeVisible"
		| "focusInput"
		| "switchTab"
		| "focusChatInput" // kilocode_change
	invoke?: "newChat" | "sendMessage" | "primaryButtonClick" | "secondaryButtonClick" | "setChatBoxMessage"
	state?: ExtensionState
	images?: string[]
	filePaths?: string[]
	openedTabs?: Array<{
		label: string
		isActive: boolean
		path?: string
	}>
	clineMessage?: ClineMessage
	routerModels?: RouterModels
	openAiModels?: string[]
	ollamaModels?: string[]
	lmStudioModels?: ModelRecord
	vsCodeLmModels?: { vendor?: string; family?: string; version?: string; id?: string }[]
	huggingFaceModels?: Array<{
		id: string
		object: string
		created: number
		owned_by: string
		providers: Array<{
			provider: string
			status: "live" | "staging" | "error"
			supports_tools?: boolean
			supports_structured_output?: boolean
			context_length?: number
			pricing?: {
				input: number
				output: number
			}
		}>
	}>
	mcpServers?: McpServer[]
	commits?: GitCommit[]
	listApiConfig?: ProviderSettingsEntry[]
	mode?: Mode
	customMode?: ModeConfig
	slug?: string
	success?: boolean
	values?: Record<string, any>
	requestId?: string
	promptText?: string
	results?: { path: string; type: "file" | "folder"; label?: string }[]
	error?: string
	mcpMarketplaceCatalog?: McpMarketplaceCatalog // kilocode_change
	mcpDownloadDetails?: McpDownloadResponse // kilocode_change
	notificationOptions?: {
		title?: string
		subtitle?: string
		message: string
	} // kilocode_change
	url?: string // kilocode_change
	setting?: string
	value?: any
	hasContent?: boolean // For checkRulesDirectoryResult
	items?: MarketplaceItem[]
	userInfo?: CloudUserInfo
	organizationAllowList?: OrganizationAllowList
	tab?: string
	// kilocode_change: Rules data
	globalRules?: ClineRulesToggles
	localRules?: ClineRulesToggles
	globalWorkflows?: ClineRulesToggles
	localWorkflows?: ClineRulesToggles
	marketplaceItems?: MarketplaceItem[]
	organizationMcps?: MarketplaceItem[]
	marketplaceInstalledMetadata?: MarketplaceInstalledMetadata
	fixedCode?: string | null // For mermaidFixResponse // kilocode_change
	errors?: string[]
	visibility?: ShareVisibility
	rulesFolderPath?: string
	settings?: any
	messageTs?: number
	hasCheckpoint?: boolean
	context?: string
	// kilocode_change start: Notifications
	notifications?: Array<{
		id: string
		title: string
		message: string
		action?: {
			actionText: string
			actionURL: string
		}
	}>
	// kilocode_change end
	commands?: Command[]
	queuedMessages?: QueuedMessage[]
}

export type ExtensionState = Pick<
	GlobalSettings,
	| "currentApiConfigName"
	| "listApiConfigMeta"
	| "pinnedApiConfigs"
	// | "lastShownAnnouncementId"
	| "customInstructions"
	// | "taskHistory" // Optional in GlobalSettings, required here.
	| "autoApprovalEnabled"
	| "alwaysAllowReadOnly"
	| "alwaysAllowReadOnlyOutsideWorkspace"
	| "alwaysAllowWrite"
	| "alwaysAllowWriteOutsideWorkspace"
	| "alwaysAllowWriteProtected"
	// | "writeDelayMs" // Optional in GlobalSettings, required here.
	| "alwaysAllowBrowser"
	| "alwaysApproveResubmit"
	// | "requestDelaySeconds" // Optional in GlobalSettings, required here.
	| "alwaysAllowMcp"
	| "alwaysAllowModeSwitch"
	| "alwaysAllowSubtasks"
	| "alwaysAllowFollowupQuestions"
	| "alwaysAllowExecute"
	| "alwaysAllowUpdateTodoList"
	| "followupAutoApproveTimeoutMs"
	| "allowedCommands"
	| "deniedCommands"
	| "allowedMaxRequests"
	| "allowedMaxCost"
	| "browserToolEnabled"
	| "browserViewportSize"
	| "showAutoApproveMenu" // kilocode_change
	| "screenshotQuality"
	| "remoteBrowserEnabled"
	| "cachedChromeHostUrl"
	| "remoteBrowserHost"
	// | "enableCheckpoints" // Optional in GlobalSettings, required here.
	| "ttsEnabled"
	| "ttsSpeed"
	| "soundEnabled"
	| "soundVolume"
	// | "maxOpenTabsContext" // Optional in GlobalSettings, required here.
	// | "maxWorkspaceFiles" // Optional in GlobalSettings, required here.
	// | "showRooIgnoredFiles" // Optional in GlobalSettings, required here.
	// | "maxReadFileLine" // Optional in GlobalSettings, required here.
	| "maxConcurrentFileReads" // Optional in GlobalSettings, required here.
	| "allowVeryLargeReads" // kilocode_change
	| "terminalOutputLineLimit"
	| "terminalOutputCharacterLimit"
	| "terminalShellIntegrationTimeout"
	| "terminalShellIntegrationDisabled"
	| "terminalCommandDelay"
	| "terminalPowershellCounter"
	| "terminalZshClearEolMark"
	| "terminalZshOhMy"
	| "terminalZshP10k"
	| "terminalZdotdir"
	| "terminalCompressProgressBar"
	| "diagnosticsEnabled"
	| "diffEnabled"
	| "fuzzyMatchThreshold"
	| "morphApiKey" // kilocode_change: Morph fast apply - global setting
	// | "experiments" // Optional in GlobalSettings, required here.
	| "language"
	// | "telemetrySetting" // Optional in GlobalSettings, required here.
	// | "mcpEnabled" // Optional in GlobalSettings, required here.
	// | "enableMcpServerCreation" // Optional in GlobalSettings, required here.
	// | "mode" // Optional in GlobalSettings, required here.
	| "modeApiConfigs"
	// | "customModes" // Optional in GlobalSettings, required here.
	| "customModePrompts"
	| "customSupportPrompts"
	| "enhancementApiConfigId"
	| "localWorkflowToggles" // kilocode_change
	| "globalRulesToggles" // kilocode_change
	| "localRulesToggles" // kilocode_change
	| "globalWorkflowToggles" // kilocode_change
	| "commitMessageApiConfigId" // kilocode_change
	| "terminalCommandApiConfigId" // kilocode_change
	| "dismissedNotificationIds" // kilocode_change
	| "ghostServiceSettings" // kilocode_change
	| "condensingApiConfigId"
	| "customCondensingPrompt"
	| "codebaseIndexConfig"
	| "codebaseIndexModels"
	| "profileThresholds"
	| "systemNotificationsEnabled" // kilocode_change
	| "includeDiagnosticMessages"
	| "maxDiagnosticMessages"
	| "remoteControlEnabled"
	| "openRouterImageGenerationSelectedModel"
	| "includeTaskHistoryInEnhance"
> & {
	version: string
	clineMessages: ClineMessage[]
	currentTaskItem?: HistoryItem
	currentTaskTodos?: TodoItem[] // Initial todos for the current task
	apiConfiguration: ProviderSettings
	uriScheme?: string
	uiKind?: string // kilocode_change

	kiloCodeWrapperProperties?: KiloCodeWrapperProperties // kilocode_change: Wrapper information

	kilocodeDefaultModel: string
	shouldShowAnnouncement: boolean

	taskHistory: HistoryItem[]

	writeDelayMs: number
	requestDelaySeconds: number

	enableCheckpoints: boolean
	maxOpenTabsContext: number // Maximum number of VSCode open tabs to include in context (0-500)
	maxWorkspaceFiles: number // Maximum number of files to include in current working directory details (0-500)
	showRooIgnoredFiles: boolean // Whether to show .kilocodeignore'd files in listings
	maxReadFileLine: number // Maximum number of lines to read from a file before truncating
	showAutoApproveMenu: boolean // kilocode_change: Whether to show the auto-approve menu in the chat view
	maxImageFileSize: number // Maximum size of image files to process in MB
	maxTotalImageSize: number // Maximum total size for all images in a single read operation in MB

	experiments: Experiments // Map of experiment IDs to their enabled state

	mcpEnabled: boolean
	enableMcpServerCreation: boolean

	mode: Mode
	customModes: ModeConfig[]
	toolRequirements?: Record<string, boolean> // Map of tool names to their requirements (e.g. {"apply_diff": true} if diffEnabled)

	cwd?: string // Current working directory
	telemetrySetting: TelemetrySetting
	telemetryKey?: string
	machineId?: string

	renderContext: "sidebar" | "editor"
	settingsImportedAt?: number
	historyPreviewCollapsed?: boolean
	showTaskTimeline?: boolean // kilocode_change

	cloudUserInfo: CloudUserInfo | null
	cloudIsAuthenticated: boolean
	cloudApiUrl?: string
	sharingEnabled: boolean
	organizationAllowList: OrganizationAllowList
	organizationSettingsVersion?: number

	autoCondenseContext: boolean
	autoCondenseContextPercent: number
	marketplaceItems?: MarketplaceItem[]
	marketplaceInstalledMetadata?: { project: Record<string, any>; global: Record<string, any> }
	profileThresholds: Record<string, number>
	hasOpenedModeSelector: boolean
	openRouterImageApiKey?: string
<<<<<<< HEAD
	kiloCodeImageApiKey?: string
=======
	openRouterUseMiddleOutTransform?: boolean
	messageQueue?: QueuedMessage[]
	lastShownAnnouncementId?: string
	apiModelId?: string
	mcpServers?: McpServer[]
	hasSystemPromptOverride?: boolean
	mdmCompliant?: boolean
>>>>>>> 173acdb1
}

export interface ClineSayTool {
	tool:
		| "editedExistingFile"
		| "appliedDiff"
		| "newFileCreated"
		| "codebaseSearch"
		| "readFile"
		| "fetchInstructions"
		| "listFilesTopLevel"
		| "listFilesRecursive"
		| "listCodeDefinitionNames"
		| "searchFiles"
		| "switchMode"
		| "newTask"
		| "finishTask"
		| "searchAndReplace"
		| "insertContent"
		| "generateImage"
		| "imageGenerated"
		| "runSlashCommand"
	path?: string
	diff?: string
	content?: string
	regex?: string
	filePattern?: string
	mode?: string
	reason?: string
	isOutsideWorkspace?: boolean
	isProtected?: boolean
	additionalFileCount?: number // Number of additional files in the same read_file request
	search?: string
	replace?: string
	useRegex?: boolean
	ignoreCase?: boolean
	startLine?: number
	endLine?: number
	lineNumber?: number
	query?: string
	batchFiles?: Array<{
		path: string
		lineSnippet: string
		isOutsideWorkspace?: boolean
		key: string
		content?: string
	}>
	batchDiffs?: Array<{
		path: string
		changeCount: number
		key: string
		content: string
		diffs?: Array<{
			content: string
			startLine?: number
		}>
	}>
	question?: string
	// kilocode_change start
	fastApplyResult?: {
		description?: string
		tokensIn?: number
		tokensOut?: number
		cost?: number
	}
	// kilocode_change end
	imageData?: string // Base64 encoded image data for generated images
	// Properties for runSlashCommand tool
	command?: string
	args?: string
	source?: string
	description?: string
}

// Must keep in sync with system prompt.
export const browserActions = [
	"launch",
	"click",
	"hover",
	"type",
	"scroll_down",
	"scroll_up",
	"resize",
	"close",
] as const

export type BrowserAction = (typeof browserActions)[number]

export interface ClineSayBrowserAction {
	action: BrowserAction
	coordinate?: string
	size?: string
	text?: string
}

export type BrowserActionResult = {
	screenshot?: string
	logs?: string
	currentUrl?: string
	currentMousePosition?: string
}

export interface ClineAskUseMcpServer {
	serverName: string
	type: "use_mcp_tool" | "access_mcp_resource"
	toolName?: string
	arguments?: string
	uri?: string
	response?: string
}

export interface ClineApiReqInfo {
	request?: string
	tokensIn?: number
	tokensOut?: number
	cacheWrites?: number
	cacheReads?: number
	cost?: number
	usageMissing?: boolean // kilocode_change
	cancelReason?: ClineApiReqCancelReason
	streamingFailedMessage?: string
	apiProtocol?: "anthropic" | "openai"
}

export type ClineApiReqCancelReason = "streaming_failed" | "user_cancelled"<|MERGE_RESOLUTION|>--- conflicted
+++ resolved
@@ -398,9 +398,7 @@
 	profileThresholds: Record<string, number>
 	hasOpenedModeSelector: boolean
 	openRouterImageApiKey?: string
-<<<<<<< HEAD
 	kiloCodeImageApiKey?: string
-=======
 	openRouterUseMiddleOutTransform?: boolean
 	messageQueue?: QueuedMessage[]
 	lastShownAnnouncementId?: string
@@ -408,7 +406,6 @@
 	mcpServers?: McpServer[]
 	hasSystemPromptOverride?: boolean
 	mdmCompliant?: boolean
->>>>>>> 173acdb1
 }
 
 export interface ClineSayTool {
