import { EventEmitter } from "events"
import { Socket } from "node:net"

type GlobalSettings = {
	currentApiConfigName?: string | undefined
	listApiConfigMeta?:
		| {
				id: string
				name: string
				apiProvider?:
					| (
							| "kilocode"
							| "fireworks"
							| "anthropic"
							| "glama"
							| "openrouter"
							| "bedrock"
							| "vertex"
							| "openai"
							| "ollama"
							| "vscode-lm"
							| "lmstudio"
							| "gemini"
							| "openai-native"
							| "mistral"
							| "deepseek"
							| "unbound"
							| "requesty"
							| "human-relay"
							| "fake-ai"
							| "xai"
							| "groq"
							| "chutes"
							| "litellm"
					  )
					| undefined
		  }[]
		| undefined
	pinnedApiConfigs?:
		| {
				[x: string]: boolean
		  }
		| undefined
	lastShownAnnouncementId?: string | undefined
	customInstructions?: string | undefined
	taskHistory?:
		| {
				id: string
				number: number
				ts: number
				task: string
				tokensIn: number
				tokensOut: number
				cacheWrites?: number | undefined
				cacheReads?: number | undefined
				totalCost: number
				size?: number | undefined
				workspace?: string | undefined
		  }[]
		| undefined
	autoApprovalEnabled?: boolean | undefined
	alwaysAllowReadOnly?: boolean | undefined
	alwaysAllowReadOnlyOutsideWorkspace?: boolean | undefined
	alwaysAllowWrite?: boolean | undefined
	alwaysAllowWriteOutsideWorkspace?: boolean | undefined
	writeDelayMs?: number | undefined
	alwaysAllowBrowser?: boolean | undefined
	alwaysApproveResubmit?: boolean | undefined
	requestDelaySeconds?: number | undefined
	alwaysAllowMcp?: boolean | undefined
	alwaysAllowModeSwitch?: boolean | undefined
	alwaysAllowSubtasks?: boolean | undefined
	alwaysAllowExecute?: boolean | undefined
	allowedCommands?: string[] | undefined
	allowedMaxRequests?: number | undefined
	autoCondenseContextPercent?: number | undefined
	browserToolEnabled?: boolean | undefined
	browserViewportSize?: string | undefined
	showAutoApproveMenu?: boolean | undefined
	workflowToggles?:
		| {
				[x: string]: boolean
		  }
		| undefined
	screenshotQuality?: number | undefined
	remoteBrowserEnabled?: boolean | undefined
	remoteBrowserHost?: string | undefined
	cachedChromeHostUrl?: string | undefined
	enableCheckpoints?: boolean | undefined
	ttsEnabled?: boolean | undefined
	ttsSpeed?: number | undefined
	soundEnabled?: boolean | undefined
	soundVolume?: number | undefined
	maxOpenTabsContext?: number | undefined
	maxWorkspaceFiles?: number | undefined
	showRooIgnoredFiles?: boolean | undefined
	maxReadFileLine?: number | undefined
	terminalOutputLineLimit?: number | undefined
	terminalShellIntegrationTimeout?: number | undefined
	terminalShellIntegrationDisabled?: boolean | undefined
	terminalCommandDelay?: number | undefined
	terminalPowershellCounter?: boolean | undefined
	terminalZshClearEolMark?: boolean | undefined
	terminalZshOhMy?: boolean | undefined
	terminalZshP10k?: boolean | undefined
	terminalZdotdir?: boolean | undefined
	terminalCompressProgressBar?: boolean | undefined
	rateLimitSeconds?: number | undefined
	diffEnabled?: boolean | undefined
	fuzzyMatchThreshold?: number | undefined
	experiments?:
		| {
				autoCondenseContext: boolean
				powerSteering: boolean
		  }
		| undefined
	language?:
		| (
				| "ca"
				| "de"
				| "en"
				| "es"
				| "fr"
				| "hi"
				| "it"
				| "ja"
				| "ko"
				| "nl"
				| "pl"
				| "pt-BR"
				| "ru"
				| "tr"
				| "vi"
				| "zh-CN"
				| "zh-TW"
		  )
		| undefined
	telemetrySetting?: ("unset" | "enabled" | "disabled") | undefined
	mcpEnabled?: boolean | undefined
	enableMcpServerCreation?: boolean | undefined
	mode?: string | undefined
	modeApiConfigs?:
		| {
				[x: string]: string
		  }
		| undefined
	customModes?:
		| {
				slug: string
				name: string
				roleDefinition: string
				whenToUse?: string | undefined
				customInstructions?: string | undefined
				groups: (
					| ("read" | "edit" | "browser" | "command" | "mcp" | "modes")
					| [
							"read" | "edit" | "browser" | "command" | "mcp" | "modes",
							{
								fileRegex?: string | undefined
								description?: string | undefined
							},
					  ]
				)[]
				source?: ("global" | "project") | undefined
				iconName?: string | undefined
		  }[]
		| undefined
	customModePrompts?:
		| {
				[x: string]:
					| {
							roleDefinition?: string | undefined
							whenToUse?: string | undefined
							customInstructions?: string | undefined
					  }
					| undefined
		  }
		| undefined
	customSupportPrompts?:
		| {
				[x: string]: string | undefined
		  }
		| undefined
	enhancementApiConfigId?: string | undefined
	historyPreviewCollapsed?: boolean | undefined
}

type ProviderName =
	| "anthropic"
	| "glama"
	| "openrouter"
	| "bedrock"
	| "vertex"
	| "openai"
	| "ollama"
	| "vscode-lm"
	| "lmstudio"
	| "gemini"
	| "openai-native"
	| "mistral"
	| "deepseek"
	| "unbound"
	| "requesty"
	| "human-relay"
	| "fake-ai"
	| "xai"
	| "groq"
	| "chutes"
	| "litellm"

type ProviderSettings = {
	apiProvider?:
		| (
				| "kilocode"
				| "fireworks"
				| "anthropic"
				| "glama"
				| "openrouter"
				| "bedrock"
				| "vertex"
				| "openai"
				| "ollama"
				| "vscode-lm"
				| "lmstudio"
				| "gemini"
				| "openai-native"
				| "mistral"
				| "deepseek"
				| "unbound"
				| "requesty"
				| "human-relay"
				| "fake-ai"
				| "xai"
				| "groq"
				| "chutes"
				| "litellm"
		  )
		| undefined
	includeMaxTokens?: boolean | undefined
	reasoningEffort?: ("low" | "medium" | "high") | undefined
	diffEnabled?: boolean | undefined
	fuzzyMatchThreshold?: number | undefined
	modelTemperature?: (number | null) | undefined
	rateLimitSeconds?: number | undefined
	modelMaxTokens?: number | undefined
	modelMaxThinkingTokens?: number | undefined
	kilocodeToken?: string | undefined
	kilocodeModel?: string | undefined
	fireworksModelId?: string | undefined
	fireworksApiKey?: string | undefined
	apiModelId?: string | undefined
	apiKey?: string | undefined
	anthropicBaseUrl?: string | undefined
	anthropicUseAuthToken?: boolean | undefined
	glamaModelId?: string | undefined
	glamaApiKey?: string | undefined
	openRouterApiKey?: string | undefined
	openRouterModelId?: string | undefined
	openRouterBaseUrl?: string | undefined
	openRouterSpecificProvider?: string | undefined
	openRouterUseMiddleOutTransform?: boolean | undefined
	awsAccessKey?: string | undefined
	awsSecretKey?: string | undefined
	awsSessionToken?: string | undefined
	awsRegion?: string | undefined
	awsUseCrossRegionInference?: boolean | undefined
	awsUsePromptCache?: boolean | undefined
	awsProfile?: string | undefined
	awsUseProfile?: boolean | undefined
	awsCustomArn?: string | undefined
	vertexKeyFile?: string | undefined
	vertexJsonCredentials?: string | undefined
	vertexProjectId?: string | undefined
	vertexRegion?: string | undefined
	openAiBaseUrl?: string | undefined
	openAiApiKey?: string | undefined
	openAiLegacyFormat?: boolean | undefined
	openAiR1FormatEnabled?: boolean | undefined
	openAiModelId?: string | undefined
	openAiCustomModelInfo?:
		| ({
				preferredIndex?: (number | null) | undefined
				maxTokens?: (number | null) | undefined
				maxThinkingTokens?: (number | null) | undefined
				contextWindow: number
				supportsImages?: boolean | undefined
				supportsComputerUse?: boolean | undefined
				supportsPromptCache: boolean
				inputPrice?: number | undefined
				outputPrice?: number | undefined
				cacheWritesPrice?: number | undefined
				cacheReadsPrice?: number | undefined
				description?: string | undefined
				reasoningEffort?: ("low" | "medium" | "high") | undefined
				thinking?: boolean | undefined
				minTokensPerCachePoint?: number | undefined
				maxCachePoints?: number | undefined
				cachableFields?: string[] | undefined
				tiers?:
					| {
							contextWindow: number
							inputPrice?: number | undefined
							outputPrice?: number | undefined
							cacheWritesPrice?: number | undefined
							cacheReadsPrice?: number | undefined
					  }[]
					| undefined
		  } | null)
		| undefined
	openAiUseAzure?: boolean | undefined
	azureApiVersion?: string | undefined
	openAiStreamingEnabled?: boolean | undefined
	enableReasoningEffort?: boolean | undefined
	openAiHostHeader?: string | undefined
	openAiHeaders?:
		| {
				[x: string]: string
		  }
		| undefined
	ollamaModelId?: string | undefined
	ollamaBaseUrl?: string | undefined
	vsCodeLmModelSelector?:
		| {
				vendor?: string | undefined
				family?: string | undefined
				version?: string | undefined
				id?: string | undefined
		  }
		| undefined
	lmStudioModelId?: string | undefined
	lmStudioBaseUrl?: string | undefined
	lmStudioDraftModelId?: string | undefined
	lmStudioSpeculativeDecodingEnabled?: boolean | undefined
	geminiApiKey?: string | undefined
	googleGeminiBaseUrl?: string | undefined
	openAiNativeApiKey?: string | undefined
	openAiNativeBaseUrl?: string | undefined
	mistralApiKey?: string | undefined
	mistralCodestralUrl?: string | undefined
	deepSeekBaseUrl?: string | undefined
	deepSeekApiKey?: string | undefined
	unboundApiKey?: string | undefined
	unboundModelId?: string | undefined
	requestyApiKey?: string | undefined
	requestyModelId?: string | undefined
	fakeAi?: unknown | undefined
	xaiApiKey?: string | undefined
	groqApiKey?: string | undefined
	chutesApiKey?: string | undefined
	litellmBaseUrl?: string | undefined
	litellmApiKey?: string | undefined
	litellmModelId?: string | undefined
}

type ProviderSettingsEntry = {
	id: string
	name: string
	apiProvider?:
		| (
				| "kilocode"
				| "fireworks"
				| "anthropic"
				| "glama"
				| "openrouter"
				| "bedrock"
				| "vertex"
				| "openai"
				| "ollama"
				| "vscode-lm"
				| "lmstudio"
				| "gemini"
				| "openai-native"
				| "mistral"
				| "deepseek"
				| "unbound"
				| "requesty"
				| "human-relay"
				| "fake-ai"
				| "xai"
				| "groq"
				| "chutes"
				| "litellm"
		  )
		| undefined
}

type ClineMessage = {
	ts: number
	type: "ask" | "say"
	ask?:
		| (
				| "followup"
				| "command"
				| "command_output"
				| "completion_result"
				| "tool"
				| "api_req_failed"
				| "resume_task"
				| "resume_completed_task"
				| "mistake_limit_reached"
				| "browser_action_launch"
				| "use_mcp_server"
<<<<<<< HEAD
				| "payment_required_prompt"
				| "report_bug"
				| "condense"
=======
				| "auto_approval_max_req_reached"
>>>>>>> dbb58f08
		  )
		| undefined
	say?:
		| (
				| "error"
				| "api_req_started"
				| "api_req_finished"
				| "api_req_retried"
				| "api_req_retry_delayed"
				| "api_req_deleted"
				| "text"
				| "reasoning"
				| "completion_result"
				| "user_feedback"
				| "user_feedback_diff"
				| "command_output"
				| "shell_integration_warning"
				| "browser_action"
				| "browser_action_result"
				| "mcp_server_request_started"
				| "mcp_server_response"
				| "subtask_result"
				| "checkpoint_saved"
				| "rooignore_error"
				| "diff_error"
				| "condense_context"
		  )
		| undefined
	text?: string | undefined
	images?: string[] | undefined
	partial?: boolean | undefined
	reasoning?: string | undefined
	conversationHistoryIndex?: number | undefined
	checkpoint?:
		| {
				[x: string]: unknown
		  }
		| undefined
	progressStatus?:
		| {
				icon?: string | undefined
				text?: string | undefined
		  }
		| undefined
	contextCondense?:
		| {
				cost: number
				prevContextTokens: number
				newContextTokens: number
				summary: string
		  }
		| undefined
}

type TokenUsage = {
	totalTokensIn: number
	totalTokensOut: number
	totalCacheWrites?: number | undefined
	totalCacheReads?: number | undefined
	totalCost: number
	contextTokens: number
}

type RooCodeEvents = {
	message: [
		{
			taskId: string
			action: "created" | "updated"
			message: {
				ts: number
				type: "ask" | "say"
				ask?:
					| (
							| "followup"
							| "command"
							| "command_output"
							| "completion_result"
							| "tool"
							| "api_req_failed"
							| "resume_task"
							| "resume_completed_task"
							| "mistake_limit_reached"
							| "browser_action_launch"
							| "use_mcp_server"
<<<<<<< HEAD
							| "payment_required_prompt"
							| "report_bug"
							| "condense"
=======
							| "auto_approval_max_req_reached"
>>>>>>> dbb58f08
					  )
					| undefined
				say?:
					| (
							| "error"
							| "api_req_started"
							| "api_req_finished"
							| "api_req_retried"
							| "api_req_retry_delayed"
							| "api_req_deleted"
							| "text"
							| "reasoning"
							| "completion_result"
							| "user_feedback"
							| "user_feedback_diff"
							| "command_output"
							| "shell_integration_warning"
							| "browser_action"
							| "browser_action_result"
							| "mcp_server_request_started"
							| "mcp_server_response"
							| "subtask_result"
							| "checkpoint_saved"
							| "rooignore_error"
							| "diff_error"
							| "condense_context"
					  )
					| undefined
				text?: string | undefined
				images?: string[] | undefined
				partial?: boolean | undefined
				reasoning?: string | undefined
				conversationHistoryIndex?: number | undefined
				checkpoint?:
					| {
							[x: string]: unknown
					  }
					| undefined
				progressStatus?:
					| {
							icon?: string | undefined
							text?: string | undefined
					  }
					| undefined
				contextCondense?:
					| {
							cost: number
							prevContextTokens: number
							newContextTokens: number
							summary: string
					  }
					| undefined
			}
		},
	]
	taskCreated: [string]
	taskStarted: [string]
	taskModeSwitched: [string, string]
	taskPaused: [string]
	taskUnpaused: [string]
	taskAskResponded: [string]
	taskAborted: [string]
	taskSpawned: [string, string]
	taskCompleted: [
		string,
		{
			totalTokensIn: number
			totalTokensOut: number
			totalCacheWrites?: number | undefined
			totalCacheReads?: number | undefined
			totalCost: number
			contextTokens: number
		},
		{
			[x: string]: {
				attempts: number
				failures: number
			}
		},
	]
	taskTokenUsageUpdated: [
		string,
		{
			totalTokensIn: number
			totalTokensOut: number
			totalCacheWrites?: number | undefined
			totalCacheReads?: number | undefined
			totalCost: number
			contextTokens: number
		},
	]
	taskToolFailed: [
		string,
		(
			| "execute_command"
			| "read_file"
			| "write_to_file"
			| "apply_diff"
			| "insert_content"
			| "search_and_replace"
			| "search_files"
			| "list_files"
			| "list_code_definition_names"
			| "browser_action"
			| "use_mcp_tool"
			| "access_mcp_resource"
			| "ask_followup_question"
			| "attempt_completion"
			| "switch_mode"
			| "new_task"
			| "fetch_instructions"
			| "new_rule"
			| "report_bug"
			| "condense"
		),
		string,
	]
}

type IpcMessage =
	| {
			type: "Ack"
			origin: "server"
			data: {
				clientId: string
				pid: number
				ppid: number
			}
	  }
	| {
			type: "TaskCommand"
			origin: "client"
			clientId: string
			data:
				| {
						commandName: "StartNewTask"
						data: {
							configuration: {
								apiProvider?:
									| (
											| "kilocode"
											| "fireworks"
											| "anthropic"
											| "glama"
											| "openrouter"
											| "bedrock"
											| "vertex"
											| "openai"
											| "ollama"
											| "vscode-lm"
											| "lmstudio"
											| "gemini"
											| "openai-native"
											| "mistral"
											| "deepseek"
											| "unbound"
											| "requesty"
											| "human-relay"
											| "fake-ai"
											| "xai"
											| "groq"
											| "chutes"
											| "litellm"
									  )
									| undefined
								includeMaxTokens?: boolean | undefined
								reasoningEffort?: ("low" | "medium" | "high") | undefined
								diffEnabled?: boolean | undefined
								fuzzyMatchThreshold?: number | undefined
								modelTemperature?: (number | null) | undefined
								rateLimitSeconds?: number | undefined
								modelMaxTokens?: number | undefined
								modelMaxThinkingTokens?: number | undefined
								kilocodeToken?: string | undefined
								kilocodeModel?: string | undefined
								fireworksModelId?: string | undefined
								fireworksApiKey?: string | undefined
								apiModelId?: string | undefined
								apiKey?: string | undefined
								anthropicBaseUrl?: string | undefined
								anthropicUseAuthToken?: boolean | undefined
								glamaModelId?: string | undefined
								glamaApiKey?: string | undefined
								openRouterApiKey?: string | undefined
								openRouterModelId?: string | undefined
								openRouterBaseUrl?: string | undefined
								openRouterSpecificProvider?: string | undefined
								openRouterUseMiddleOutTransform?: boolean | undefined
								awsAccessKey?: string | undefined
								awsSecretKey?: string | undefined
								awsSessionToken?: string | undefined
								awsRegion?: string | undefined
								awsUseCrossRegionInference?: boolean | undefined
								awsUsePromptCache?: boolean | undefined
								awsProfile?: string | undefined
								awsUseProfile?: boolean | undefined
								awsCustomArn?: string | undefined
								vertexKeyFile?: string | undefined
								vertexJsonCredentials?: string | undefined
								vertexProjectId?: string | undefined
								vertexRegion?: string | undefined
								openAiBaseUrl?: string | undefined
								openAiApiKey?: string | undefined
								openAiLegacyFormat?: boolean | undefined
								openAiR1FormatEnabled?: boolean | undefined
								openAiModelId?: string | undefined
								openAiCustomModelInfo?:
									| ({
											preferredIndex?: (number | null) | undefined
											maxTokens?: (number | null) | undefined
											maxThinkingTokens?: (number | null) | undefined
											contextWindow: number
											supportsImages?: boolean | undefined
											supportsComputerUse?: boolean | undefined
											supportsPromptCache: boolean
											inputPrice?: number | undefined
											outputPrice?: number | undefined
											cacheWritesPrice?: number | undefined
											cacheReadsPrice?: number | undefined
											description?: string | undefined
											reasoningEffort?: ("low" | "medium" | "high") | undefined
											thinking?: boolean | undefined
											minTokensPerCachePoint?: number | undefined
											maxCachePoints?: number | undefined
											cachableFields?: string[] | undefined
											tiers?:
												| {
														contextWindow: number
														inputPrice?: number | undefined
														outputPrice?: number | undefined
														cacheWritesPrice?: number | undefined
														cacheReadsPrice?: number | undefined
												  }[]
												| undefined
									  } | null)
									| undefined
								openAiUseAzure?: boolean | undefined
								azureApiVersion?: string | undefined
								openAiStreamingEnabled?: boolean | undefined
								enableReasoningEffort?: boolean | undefined
								openAiHostHeader?: string | undefined
								openAiHeaders?:
									| {
											[x: string]: string
									  }
									| undefined
								ollamaModelId?: string | undefined
								ollamaBaseUrl?: string | undefined
								vsCodeLmModelSelector?:
									| {
											vendor?: string | undefined
											family?: string | undefined
											version?: string | undefined
											id?: string | undefined
									  }
									| undefined
								lmStudioModelId?: string | undefined
								lmStudioBaseUrl?: string | undefined
								lmStudioDraftModelId?: string | undefined
								lmStudioSpeculativeDecodingEnabled?: boolean | undefined
								geminiApiKey?: string | undefined
								googleGeminiBaseUrl?: string | undefined
								openAiNativeApiKey?: string | undefined
								openAiNativeBaseUrl?: string | undefined
								mistralApiKey?: string | undefined
								mistralCodestralUrl?: string | undefined
								deepSeekBaseUrl?: string | undefined
								deepSeekApiKey?: string | undefined
								unboundApiKey?: string | undefined
								unboundModelId?: string | undefined
								requestyApiKey?: string | undefined
								requestyModelId?: string | undefined
								fakeAi?: unknown | undefined
								xaiApiKey?: string | undefined
								groqApiKey?: string | undefined
								chutesApiKey?: string | undefined
								litellmBaseUrl?: string | undefined
								litellmApiKey?: string | undefined
								litellmModelId?: string | undefined
								currentApiConfigName?: string | undefined
								listApiConfigMeta?:
									| {
											id: string
											name: string
											apiProvider?:
												| (
														| "kilocode"
														| "fireworks"
														| "anthropic"
														| "glama"
														| "openrouter"
														| "bedrock"
														| "vertex"
														| "openai"
														| "ollama"
														| "vscode-lm"
														| "lmstudio"
														| "gemini"
														| "openai-native"
														| "mistral"
														| "deepseek"
														| "unbound"
														| "requesty"
														| "human-relay"
														| "fake-ai"
														| "xai"
														| "groq"
														| "chutes"
														| "litellm"
												  )
												| undefined
									  }[]
									| undefined
								pinnedApiConfigs?:
									| {
											[x: string]: boolean
									  }
									| undefined
								lastShownAnnouncementId?: string | undefined
								customInstructions?: string | undefined
								taskHistory?:
									| {
											id: string
											number: number
											ts: number
											task: string
											tokensIn: number
											tokensOut: number
											cacheWrites?: number | undefined
											cacheReads?: number | undefined
											totalCost: number
											size?: number | undefined
											workspace?: string | undefined
									  }[]
									| undefined
								autoApprovalEnabled?: boolean | undefined
								alwaysAllowReadOnly?: boolean | undefined
								alwaysAllowReadOnlyOutsideWorkspace?: boolean | undefined
								alwaysAllowWrite?: boolean | undefined
								alwaysAllowWriteOutsideWorkspace?: boolean | undefined
								writeDelayMs?: number | undefined
								alwaysAllowBrowser?: boolean | undefined
								alwaysApproveResubmit?: boolean | undefined
								requestDelaySeconds?: number | undefined
								alwaysAllowMcp?: boolean | undefined
								alwaysAllowModeSwitch?: boolean | undefined
								alwaysAllowSubtasks?: boolean | undefined
								alwaysAllowExecute?: boolean | undefined
								allowedCommands?: string[] | undefined
								allowedMaxRequests?: number | undefined
								autoCondenseContextPercent?: number | undefined
								browserToolEnabled?: boolean | undefined
								browserViewportSize?: string | undefined
								showAutoApproveMenu?: boolean | undefined
								workflowToggles?:
									| {
											[x: string]: boolean
									  }
									| undefined
								screenshotQuality?: number | undefined
								remoteBrowserEnabled?: boolean | undefined
								remoteBrowserHost?: string | undefined
								cachedChromeHostUrl?: string | undefined
								enableCheckpoints?: boolean | undefined
								ttsEnabled?: boolean | undefined
								ttsSpeed?: number | undefined
								soundEnabled?: boolean | undefined
								soundVolume?: number | undefined
								maxOpenTabsContext?: number | undefined
								maxWorkspaceFiles?: number | undefined
								showRooIgnoredFiles?: boolean | undefined
								maxReadFileLine?: number | undefined
								terminalOutputLineLimit?: number | undefined
								terminalShellIntegrationTimeout?: number | undefined
								terminalShellIntegrationDisabled?: boolean | undefined
								terminalCommandDelay?: number | undefined
								terminalPowershellCounter?: boolean | undefined
								terminalZshClearEolMark?: boolean | undefined
								terminalZshOhMy?: boolean | undefined
								terminalZshP10k?: boolean | undefined
								terminalZdotdir?: boolean | undefined
								terminalCompressProgressBar?: boolean | undefined
								experiments?:
									| {
											autoCondenseContext: boolean
											powerSteering: boolean
									  }
									| undefined
								language?:
									| (
											| "ca"
											| "de"
											| "en"
											| "es"
											| "fr"
											| "hi"
											| "it"
											| "ja"
											| "ko"
											| "nl"
											| "pl"
											| "pt-BR"
											| "ru"
											| "tr"
											| "vi"
											| "zh-CN"
											| "zh-TW"
									  )
									| undefined
								telemetrySetting?: ("unset" | "enabled" | "disabled") | undefined
								mcpEnabled?: boolean | undefined
								enableMcpServerCreation?: boolean | undefined
								mode?: string | undefined
								modeApiConfigs?:
									| {
											[x: string]: string
									  }
									| undefined
								customModes?:
									| {
											slug: string
											name: string
											roleDefinition: string
											whenToUse?: string | undefined
											customInstructions?: string | undefined
											groups: (
												| ("read" | "edit" | "browser" | "command" | "mcp" | "modes")
												| [
														"read" | "edit" | "browser" | "command" | "mcp" | "modes",
														{
															fileRegex?: string | undefined
															description?: string | undefined
														},
												  ]
											)[]
											source?: ("global" | "project") | undefined
											iconName?: string | undefined
									  }[]
									| undefined
								customModePrompts?:
									| {
											[x: string]:
												| {
														roleDefinition?: string | undefined
														whenToUse?: string | undefined
														customInstructions?: string | undefined
												  }
												| undefined
									  }
									| undefined
								customSupportPrompts?:
									| {
											[x: string]: string | undefined
									  }
									| undefined
								enhancementApiConfigId?: string | undefined
								historyPreviewCollapsed?: boolean | undefined
							}
							text: string
							images?: string[] | undefined
							newTab?: boolean | undefined
						}
				  }
				| {
						commandName: "CancelTask"
						data: string
				  }
				| {
						commandName: "CloseTask"
						data: string
				  }
	  }
	| {
			type: "TaskEvent"
			origin: "server"
			relayClientId?: string | undefined
			data:
				| {
						eventName: "message"
						payload: [
							{
								taskId: string
								action: "created" | "updated"
								message: {
									ts: number
									type: "ask" | "say"
									ask?:
										| (
												| "followup"
												| "command"
												| "command_output"
												| "completion_result"
												| "tool"
												| "api_req_failed"
												| "resume_task"
												| "resume_completed_task"
												| "mistake_limit_reached"
												| "browser_action_launch"
												| "use_mcp_server"
<<<<<<< HEAD
												| "payment_required_prompt"
												| "report_bug"
												| "condense"
=======
												| "auto_approval_max_req_reached"
>>>>>>> dbb58f08
										  )
										| undefined
									say?:
										| (
												| "error"
												| "api_req_started"
												| "api_req_finished"
												| "api_req_retried"
												| "api_req_retry_delayed"
												| "api_req_deleted"
												| "text"
												| "reasoning"
												| "completion_result"
												| "user_feedback"
												| "user_feedback_diff"
												| "command_output"
												| "shell_integration_warning"
												| "browser_action"
												| "browser_action_result"
												| "mcp_server_request_started"
												| "mcp_server_response"
												| "subtask_result"
												| "checkpoint_saved"
												| "rooignore_error"
												| "diff_error"
												| "condense_context"
										  )
										| undefined
									text?: string | undefined
									images?: string[] | undefined
									partial?: boolean | undefined
									reasoning?: string | undefined
									conversationHistoryIndex?: number | undefined
									checkpoint?:
										| {
												[x: string]: unknown
										  }
										| undefined
									progressStatus?:
										| {
												icon?: string | undefined
												text?: string | undefined
										  }
										| undefined
									contextCondense?:
										| {
												cost: number
												prevContextTokens: number
												newContextTokens: number
												summary: string
										  }
										| undefined
								}
							},
						]
				  }
				| {
						eventName: "taskCreated"
						payload: [string]
				  }
				| {
						eventName: "taskStarted"
						payload: [string]
				  }
				| {
						eventName: "taskModeSwitched"
						payload: [string, string]
				  }
				| {
						eventName: "taskPaused"
						payload: [string]
				  }
				| {
						eventName: "taskUnpaused"
						payload: [string]
				  }
				| {
						eventName: "taskAskResponded"
						payload: [string]
				  }
				| {
						eventName: "taskAborted"
						payload: [string]
				  }
				| {
						eventName: "taskSpawned"
						payload: [string, string]
				  }
				| {
						eventName: "taskCompleted"
						payload: [
							string,
							{
								totalTokensIn: number
								totalTokensOut: number
								totalCacheWrites?: number | undefined
								totalCacheReads?: number | undefined
								totalCost: number
								contextTokens: number
							},
							{
								[x: string]: {
									attempts: number
									failures: number
								}
							},
						]
				  }
				| {
						eventName: "taskTokenUsageUpdated"
						payload: [
							string,
							{
								totalTokensIn: number
								totalTokensOut: number
								totalCacheWrites?: number | undefined
								totalCacheReads?: number | undefined
								totalCost: number
								contextTokens: number
							},
						]
				  }
	  }

type TaskCommand =
	| {
			commandName: "StartNewTask"
			data: {
				configuration: {
					apiProvider?:
						| (
								| "kilocode"
								| "fireworks"
								| "anthropic"
								| "glama"
								| "openrouter"
								| "bedrock"
								| "vertex"
								| "openai"
								| "ollama"
								| "vscode-lm"
								| "lmstudio"
								| "gemini"
								| "openai-native"
								| "mistral"
								| "deepseek"
								| "unbound"
								| "requesty"
								| "human-relay"
								| "fake-ai"
								| "xai"
								| "groq"
								| "chutes"
								| "litellm"
						  )
						| undefined
					includeMaxTokens?: boolean | undefined
					reasoningEffort?: ("low" | "medium" | "high") | undefined
					diffEnabled?: boolean | undefined
					fuzzyMatchThreshold?: number | undefined
					modelTemperature?: (number | null) | undefined
					rateLimitSeconds?: number | undefined
					modelMaxTokens?: number | undefined
					modelMaxThinkingTokens?: number | undefined
					kilocodeToken?: string | undefined
					kilocodeModel?: string | undefined
					fireworksModelId?: string | undefined
					fireworksApiKey?: string | undefined
					apiModelId?: string | undefined
					apiKey?: string | undefined
					anthropicBaseUrl?: string | undefined
					anthropicUseAuthToken?: boolean | undefined
					glamaModelId?: string | undefined
					glamaApiKey?: string | undefined
					openRouterApiKey?: string | undefined
					openRouterModelId?: string | undefined
					openRouterBaseUrl?: string | undefined
					openRouterSpecificProvider?: string | undefined
					openRouterUseMiddleOutTransform?: boolean | undefined
					awsAccessKey?: string | undefined
					awsSecretKey?: string | undefined
					awsSessionToken?: string | undefined
					awsRegion?: string | undefined
					awsUseCrossRegionInference?: boolean | undefined
					awsUsePromptCache?: boolean | undefined
					awsProfile?: string | undefined
					awsUseProfile?: boolean | undefined
					awsCustomArn?: string | undefined
					vertexKeyFile?: string | undefined
					vertexJsonCredentials?: string | undefined
					vertexProjectId?: string | undefined
					vertexRegion?: string | undefined
					openAiBaseUrl?: string | undefined
					openAiApiKey?: string | undefined
					openAiLegacyFormat?: boolean | undefined
					openAiR1FormatEnabled?: boolean | undefined
					openAiModelId?: string | undefined
					openAiCustomModelInfo?:
						| ({
								preferredIndex?: (number | null) | undefined
								maxTokens?: (number | null) | undefined
								maxThinkingTokens?: (number | null) | undefined
								contextWindow: number
								supportsImages?: boolean | undefined
								supportsComputerUse?: boolean | undefined
								supportsPromptCache: boolean
								inputPrice?: number | undefined
								outputPrice?: number | undefined
								cacheWritesPrice?: number | undefined
								cacheReadsPrice?: number | undefined
								description?: string | undefined
								reasoningEffort?: ("low" | "medium" | "high") | undefined
								thinking?: boolean | undefined
								minTokensPerCachePoint?: number | undefined
								maxCachePoints?: number | undefined
								cachableFields?: string[] | undefined
								tiers?:
									| {
											contextWindow: number
											inputPrice?: number | undefined
											outputPrice?: number | undefined
											cacheWritesPrice?: number | undefined
											cacheReadsPrice?: number | undefined
									  }[]
									| undefined
						  } | null)
						| undefined
					openAiUseAzure?: boolean | undefined
					azureApiVersion?: string | undefined
					openAiStreamingEnabled?: boolean | undefined
					enableReasoningEffort?: boolean | undefined
					openAiHostHeader?: string | undefined
					openAiHeaders?:
						| {
								[x: string]: string
						  }
						| undefined
					ollamaModelId?: string | undefined
					ollamaBaseUrl?: string | undefined
					vsCodeLmModelSelector?:
						| {
								vendor?: string | undefined
								family?: string | undefined
								version?: string | undefined
								id?: string | undefined
						  }
						| undefined
					lmStudioModelId?: string | undefined
					lmStudioBaseUrl?: string | undefined
					lmStudioDraftModelId?: string | undefined
					lmStudioSpeculativeDecodingEnabled?: boolean | undefined
					geminiApiKey?: string | undefined
					googleGeminiBaseUrl?: string | undefined
					openAiNativeApiKey?: string | undefined
					openAiNativeBaseUrl?: string | undefined
					mistralApiKey?: string | undefined
					mistralCodestralUrl?: string | undefined
					deepSeekBaseUrl?: string | undefined
					deepSeekApiKey?: string | undefined
					unboundApiKey?: string | undefined
					unboundModelId?: string | undefined
					requestyApiKey?: string | undefined
					requestyModelId?: string | undefined
					fakeAi?: unknown | undefined
					xaiApiKey?: string | undefined
					groqApiKey?: string | undefined
					chutesApiKey?: string | undefined
					litellmBaseUrl?: string | undefined
					litellmApiKey?: string | undefined
					litellmModelId?: string | undefined
					currentApiConfigName?: string | undefined
					listApiConfigMeta?:
						| {
								id: string
								name: string
								apiProvider?:
									| (
											| "kilocode"
											| "fireworks"
											| "anthropic"
											| "glama"
											| "openrouter"
											| "bedrock"
											| "vertex"
											| "openai"
											| "ollama"
											| "vscode-lm"
											| "lmstudio"
											| "gemini"
											| "openai-native"
											| "mistral"
											| "deepseek"
											| "unbound"
											| "requesty"
											| "human-relay"
											| "fake-ai"
											| "xai"
											| "groq"
											| "chutes"
											| "litellm"
									  )
									| undefined
						  }[]
						| undefined
					pinnedApiConfigs?:
						| {
								[x: string]: boolean
						  }
						| undefined
					lastShownAnnouncementId?: string | undefined
					customInstructions?: string | undefined
					taskHistory?:
						| {
								id: string
								number: number
								ts: number
								task: string
								tokensIn: number
								tokensOut: number
								cacheWrites?: number | undefined
								cacheReads?: number | undefined
								totalCost: number
								size?: number | undefined
								workspace?: string | undefined
						  }[]
						| undefined
					autoApprovalEnabled?: boolean | undefined
					alwaysAllowReadOnly?: boolean | undefined
					alwaysAllowReadOnlyOutsideWorkspace?: boolean | undefined
					alwaysAllowWrite?: boolean | undefined
					alwaysAllowWriteOutsideWorkspace?: boolean | undefined
					writeDelayMs?: number | undefined
					alwaysAllowBrowser?: boolean | undefined
					alwaysApproveResubmit?: boolean | undefined
					requestDelaySeconds?: number | undefined
					alwaysAllowMcp?: boolean | undefined
					alwaysAllowModeSwitch?: boolean | undefined
					alwaysAllowSubtasks?: boolean | undefined
					alwaysAllowExecute?: boolean | undefined
					allowedCommands?: string[] | undefined
					allowedMaxRequests?: number | undefined
					autoCondenseContextPercent?: number | undefined
					browserToolEnabled?: boolean | undefined
					browserViewportSize?: string | undefined
					showAutoApproveMenu?: boolean | undefined
					workflowToggles?:
						| {
								[x: string]: boolean
						  }
						| undefined
					screenshotQuality?: number | undefined
					remoteBrowserEnabled?: boolean | undefined
					remoteBrowserHost?: string | undefined
					cachedChromeHostUrl?: string | undefined
					enableCheckpoints?: boolean | undefined
					ttsEnabled?: boolean | undefined
					ttsSpeed?: number | undefined
					soundEnabled?: boolean | undefined
					soundVolume?: number | undefined
					maxOpenTabsContext?: number | undefined
					maxWorkspaceFiles?: number | undefined
					showRooIgnoredFiles?: boolean | undefined
					maxReadFileLine?: number | undefined
					terminalOutputLineLimit?: number | undefined
					terminalShellIntegrationTimeout?: number | undefined
					terminalShellIntegrationDisabled?: boolean | undefined
					terminalCommandDelay?: number | undefined
					terminalPowershellCounter?: boolean | undefined
					terminalZshClearEolMark?: boolean | undefined
					terminalZshOhMy?: boolean | undefined
					terminalZshP10k?: boolean | undefined
					terminalZdotdir?: boolean | undefined
					terminalCompressProgressBar?: boolean | undefined
					experiments?:
						| {
								autoCondenseContext: boolean
								powerSteering: boolean
						  }
						| undefined
					language?:
						| (
								| "ca"
								| "de"
								| "en"
								| "es"
								| "fr"
								| "hi"
								| "it"
								| "ja"
								| "ko"
								| "nl"
								| "pl"
								| "pt-BR"
								| "ru"
								| "tr"
								| "vi"
								| "zh-CN"
								| "zh-TW"
						  )
						| undefined
					telemetrySetting?: ("unset" | "enabled" | "disabled") | undefined
					mcpEnabled?: boolean | undefined
					enableMcpServerCreation?: boolean | undefined
					mode?: string | undefined
					modeApiConfigs?:
						| {
								[x: string]: string
						  }
						| undefined
					customModes?:
						| {
								slug: string
								name: string
								roleDefinition: string
								whenToUse?: string | undefined
								customInstructions?: string | undefined
								groups: (
									| ("read" | "edit" | "browser" | "command" | "mcp" | "modes")
									| [
											"read" | "edit" | "browser" | "command" | "mcp" | "modes",
											{
												fileRegex?: string | undefined
												description?: string | undefined
											},
									  ]
								)[]
								source?: ("global" | "project") | undefined
								iconName?: string | undefined
						  }[]
						| undefined
					customModePrompts?:
						| {
								[x: string]:
									| {
											roleDefinition?: string | undefined
											whenToUse?: string | undefined
											customInstructions?: string | undefined
									  }
									| undefined
						  }
						| undefined
					customSupportPrompts?:
						| {
								[x: string]: string | undefined
						  }
						| undefined
					enhancementApiConfigId?: string | undefined
					historyPreviewCollapsed?: boolean | undefined
				}
				text: string
				images?: string[] | undefined
				newTab?: boolean | undefined
			}
	  }
	| {
			commandName: "CancelTask"
			data: string
	  }
	| {
			commandName: "CloseTask"
			data: string
	  }

type TaskEvent =
	| {
			eventName: "message"
			payload: [
				{
					taskId: string
					action: "created" | "updated"
					message: {
						ts: number
						type: "ask" | "say"
						ask?:
							| (
									| "followup"
									| "command"
									| "command_output"
									| "completion_result"
									| "tool"
									| "api_req_failed"
									| "resume_task"
									| "resume_completed_task"
									| "mistake_limit_reached"
									| "browser_action_launch"
									| "use_mcp_server"
<<<<<<< HEAD
									| "payment_required_prompt"
									| "report_bug"
									| "condense"
=======
									| "auto_approval_max_req_reached"
>>>>>>> dbb58f08
							  )
							| undefined
						say?:
							| (
									| "error"
									| "api_req_started"
									| "api_req_finished"
									| "api_req_retried"
									| "api_req_retry_delayed"
									| "api_req_deleted"
									| "text"
									| "reasoning"
									| "completion_result"
									| "user_feedback"
									| "user_feedback_diff"
									| "command_output"
									| "shell_integration_warning"
									| "browser_action"
									| "browser_action_result"
									| "mcp_server_request_started"
									| "mcp_server_response"
									| "subtask_result"
									| "checkpoint_saved"
									| "rooignore_error"
									| "diff_error"
									| "condense_context"
							  )
							| undefined
						text?: string | undefined
						images?: string[] | undefined
						partial?: boolean | undefined
						reasoning?: string | undefined
						conversationHistoryIndex?: number | undefined
						checkpoint?:
							| {
									[x: string]: unknown
							  }
							| undefined
						progressStatus?:
							| {
									icon?: string | undefined
									text?: string | undefined
							  }
							| undefined
						contextCondense?:
							| {
									cost: number
									prevContextTokens: number
									newContextTokens: number
									summary: string
							  }
							| undefined
					}
				},
			]
	  }
	| {
			eventName: "taskCreated"
			payload: [string]
	  }
	| {
			eventName: "taskStarted"
			payload: [string]
	  }
	| {
			eventName: "taskModeSwitched"
			payload: [string, string]
	  }
	| {
			eventName: "taskPaused"
			payload: [string]
	  }
	| {
			eventName: "taskUnpaused"
			payload: [string]
	  }
	| {
			eventName: "taskAskResponded"
			payload: [string]
	  }
	| {
			eventName: "taskAborted"
			payload: [string]
	  }
	| {
			eventName: "taskSpawned"
			payload: [string, string]
	  }
	| {
			eventName: "taskCompleted"
			payload: [
				string,
				{
					totalTokensIn: number
					totalTokensOut: number
					totalCacheWrites?: number | undefined
					totalCacheReads?: number | undefined
					totalCost: number
					contextTokens: number
				},
				{
					[x: string]: {
						attempts: number
						failures: number
					}
				},
			]
	  }
	| {
			eventName: "taskTokenUsageUpdated"
			payload: [
				string,
				{
					totalTokensIn: number
					totalTokensOut: number
					totalCacheWrites?: number | undefined
					totalCacheReads?: number | undefined
					totalCost: number
					contextTokens: number
				},
			]
	  }

declare const Package: {
	readonly publisher: string
	readonly name: string
	readonly version: string
	readonly outputChannel: string
}
/**
 * ProviderName
 */
declare const providerNames: readonly [
	"anthropic",
	"glama",
	"openrouter",
	"bedrock",
	"vertex",
	"openai",
	"ollama",
	"vscode-lm",
	"lmstudio",
	"gemini",
	"openai-native",
	"mistral",
	"deepseek",
	"unbound",
	"requesty",
	"human-relay",
	"fake-ai",
	"xai",
	"groq",
	"chutes",
	"litellm",
]
/**
 * RooCodeEvent
 */
declare enum RooCodeEventName {
	Message = "message",
	TaskCreated = "taskCreated",
	TaskStarted = "taskStarted",
	TaskModeSwitched = "taskModeSwitched",
	TaskPaused = "taskPaused",
	TaskUnpaused = "taskUnpaused",
	TaskAskResponded = "taskAskResponded",
	TaskAborted = "taskAborted",
	TaskSpawned = "taskSpawned",
	TaskCompleted = "taskCompleted",
	TaskTokenUsageUpdated = "taskTokenUsageUpdated",
	TaskToolFailed = "taskToolFailed",
}
/**
 * IpcMessage
 */
declare enum IpcMessageType {
	Connect = "Connect",
	Disconnect = "Disconnect",
	Ack = "Ack",
	TaskCommand = "TaskCommand",
	TaskEvent = "TaskEvent",
}
declare enum IpcOrigin {
	Client = "client",
	Server = "server",
}

/**
 * RooCodeAPI
 */
type RooCodeSettings = GlobalSettings & ProviderSettings
interface RooCodeAPI extends EventEmitter<RooCodeEvents> {
	/**
	 * Starts a new task with an optional initial message and images.
	 * @param task Optional initial task message.
	 * @param images Optional array of image data URIs (e.g., "data:image/webp;base64,...").
	 * @returns The ID of the new task.
	 */
	startNewTask({
		configuration,
		text,
		images,
		newTab,
	}: {
		configuration?: RooCodeSettings
		text?: string
		images?: string[]
		newTab?: boolean
	}): Promise<string>
	/**
	 * Resumes a task with the given ID.
	 * @param taskId The ID of the task to resume.
	 * @throws Error if the task is not found in the task history.
	 */
	resumeTask(taskId: string): Promise<void>
	/**
	 * Checks if a task with the given ID is in the task history.
	 * @param taskId The ID of the task to check.
	 * @returns True if the task is in the task history, false otherwise.
	 */
	isTaskInHistory(taskId: string): Promise<boolean>
	/**
	 * Returns the current task stack.
	 * @returns An array of task IDs.
	 */
	getCurrentTaskStack(): string[]
	/**
	 * Clears the current task.
	 */
	clearCurrentTask(lastMessage?: string): Promise<void>
	/**
	 * Cancels the current task.
	 */
	cancelCurrentTask(): Promise<void>
	/**
	 * Sends a message to the current task.
	 * @param message Optional message to send.
	 * @param images Optional array of image data URIs (e.g., "data:image/webp;base64,...").
	 */
	sendMessage(message?: string, images?: string[]): Promise<void>
	/**
	 * Simulates pressing the primary button in the chat interface.
	 */
	pressPrimaryButton(): Promise<void>
	/**
	 * Simulates pressing the secondary button in the chat interface.
	 */
	pressSecondaryButton(): Promise<void>
	/**
	 * Returns true if the API is ready to use.
	 */
	isReady(): boolean
	/**
	 * Returns the current configuration.
	 * @returns The current configuration.
	 */
	getConfiguration(): RooCodeSettings
	/**
	 * Sets the configuration for the current task.
	 * @param values An object containing key-value pairs to set.
	 */
	setConfiguration(values: RooCodeSettings): Promise<void>
	/**
	 * Returns a list of all configured profile names
	 * @returns Array of profile names
	 */
	getProfiles(): string[]
	/**
	 * Returns the profile entry for a given name
	 * @param name The name of the profile
	 * @returns The profile entry, or undefined if the profile does not exist
	 */
	getProfileEntry(name: string): ProviderSettingsEntry | undefined
	/**
	 * Creates a new API configuration profile
	 * @param name The name of the profile
	 * @param profile The profile to create; defaults to an empty object
	 * @param activate Whether to activate the profile after creation; defaults to true
	 * @returns The ID of the created profile
	 * @throws Error if the profile already exists
	 */
	createProfile(name: string, profile?: ProviderSettings, activate?: boolean): Promise<string>
	/**
	 * Updates an existing API configuration profile
	 * @param name The name of the profile
	 * @param profile The profile to update
	 * @param activate Whether to activate the profile after update; defaults to true
	 * @returns The ID of the updated profile
	 * @throws Error if the profile does not exist
	 */
	updateProfile(name: string, profile: ProviderSettings, activate?: boolean): Promise<string | undefined>
	/**
	 * Creates a new API configuration profile or updates an existing one
	 * @param name The name of the profile
	 * @param profile The profile to create or update; defaults to an empty object
	 * @param activate Whether to activate the profile after upsert; defaults to true
	 * @returns The ID of the upserted profile
	 */
	upsertProfile(name: string, profile: ProviderSettings, activate?: boolean): Promise<string | undefined>
	/**
	 * Deletes a profile by name
	 * @param name The name of the profile to delete
	 * @throws Error if the profile does not exist
	 */
	deleteProfile(name: string): Promise<void>
	/**
	 * Returns the name of the currently active profile
	 * @returns The profile name, or undefined if no profile is active
	 */
	getActiveProfile(): string | undefined
	/**
	 * Changes the active API configuration profile
	 * @param name The name of the profile to activate
	 * @throws Error if the profile does not exist
	 */
	setActiveProfile(name: string): Promise<string | undefined>
}
/**
 * RooCodeIpcServer
 */
type IpcServerEvents = {
	[IpcMessageType.Connect]: [clientId: string]
	[IpcMessageType.Disconnect]: [clientId: string]
	[IpcMessageType.TaskCommand]: [clientId: string, data: TaskCommand]
	[IpcMessageType.TaskEvent]: [relayClientId: string | undefined, data: TaskEvent]
}
interface RooCodeIpcServer extends EventEmitter<IpcServerEvents> {
	listen(): void
	broadcast(message: IpcMessage): void
	send(client: string | Socket, message: IpcMessage): void
	get socketPath(): string
	get isListening(): boolean
}

export {
	type ClineMessage,
	type GlobalSettings,
	type IpcMessage,
	IpcMessageType,
	IpcOrigin,
	type IpcServerEvents,
	Package,
	type ProviderName,
	type ProviderSettings,
	type ProviderSettingsEntry,
	type RooCodeAPI,
	RooCodeEventName,
	type RooCodeEvents,
	type RooCodeIpcServer,
	type RooCodeSettings,
	type TaskCommand,
	type TaskEvent,
	type TokenUsage,
	providerNames,
}<|MERGE_RESOLUTION|>--- conflicted
+++ resolved
@@ -186,6 +186,8 @@
 }
 
 type ProviderName =
+	| "kilocode"
+	| "fireworks"
 	| "anthropic"
 	| "glama"
 	| "openrouter"
@@ -400,13 +402,10 @@
 				| "mistake_limit_reached"
 				| "browser_action_launch"
 				| "use_mcp_server"
-<<<<<<< HEAD
 				| "payment_required_prompt"
 				| "report_bug"
 				| "condense"
-=======
 				| "auto_approval_max_req_reached"
->>>>>>> dbb58f08
 		  )
 		| undefined
 	say?:
@@ -491,13 +490,10 @@
 							| "mistake_limit_reached"
 							| "browser_action_launch"
 							| "use_mcp_server"
-<<<<<<< HEAD
 							| "payment_required_prompt"
 							| "report_bug"
 							| "condense"
-=======
 							| "auto_approval_max_req_reached"
->>>>>>> dbb58f08
 					  )
 					| undefined
 				say?:
@@ -997,13 +993,10 @@
 												| "mistake_limit_reached"
 												| "browser_action_launch"
 												| "use_mcp_server"
-<<<<<<< HEAD
 												| "payment_required_prompt"
 												| "report_bug"
 												| "condense"
-=======
 												| "auto_approval_max_req_reached"
->>>>>>> dbb58f08
 										  )
 										| undefined
 									say?:
@@ -1490,13 +1483,10 @@
 									| "mistake_limit_reached"
 									| "browser_action_launch"
 									| "use_mcp_server"
-<<<<<<< HEAD
 									| "payment_required_prompt"
 									| "report_bug"
 									| "condense"
-=======
 									| "auto_approval_max_req_reached"
->>>>>>> dbb58f08
 							  )
 							| undefined
 						say?:
@@ -1630,6 +1620,8 @@
  * ProviderName
  */
 declare const providerNames: readonly [
+	"kilocode",
+	"fireworks",
 	"anthropic",
 	"glama",
 	"openrouter",
