--- conflicted
+++ resolved
@@ -720,12 +720,8 @@
             <meta charset="utf-8">
             <meta name="viewport" content="width=device-width,initial-scale=1,shrink-to-fit=no">
             <meta name="theme-color" content="#000000">
-<<<<<<< HEAD
 			<!-- kilocode_change: add https://*.googleapis.com to img-src -->
-            <meta http-equiv="Content-Security-Policy" content="default-src 'none'; font-src ${webview.cspSource}; style-src ${webview.cspSource} 'unsafe-inline'; img-src ${webview.cspSource} data: https://*.googleapis.com; script-src 'nonce-${nonce}' https://us-assets.i.posthog.com; connect-src https://openrouter.ai https://api.requesty.ai https://us.i.posthog.com https://us-assets.i.posthog.com;">
-=======
-            <meta http-equiv="Content-Security-Policy" content="default-src 'none'; font-src ${webview.cspSource}; style-src ${webview.cspSource} 'unsafe-inline'; img-src ${webview.cspSource} data:; script-src ${webview.cspSource} 'wasm-unsafe-eval' 'nonce-${nonce}' https://us-assets.i.posthog.com 'strict-dynamic'; connect-src https://openrouter.ai https://api.requesty.ai https://us.i.posthog.com https://us-assets.i.posthog.com;">
->>>>>>> 936712b2
+            <meta http-equiv="Content-Security-Policy" content="default-src 'none'; font-src ${webview.cspSource}; style-src ${webview.cspSource} 'unsafe-inline'; img-src ${webview.cspSource} data: https://*.googleapis.com;; script-src ${webview.cspSource} 'wasm-unsafe-eval' 'nonce-${nonce}' https://us-assets.i.posthog.com 'strict-dynamic'; connect-src https://openrouter.ai https://api.requesty.ai https://us.i.posthog.com https://us-assets.i.posthog.com;">
             <link rel="stylesheet" type="text/css" href="${stylesUri}">
 			<link href="${codiconsUri}" rel="stylesheet" />
 			<script nonce="${nonce}">
@@ -1278,13 +1274,8 @@
 			customModePrompts: customModePrompts ?? {},
 			customSupportPrompts: customSupportPrompts ?? {},
 			enhancementApiConfigId,
-<<<<<<< HEAD
 			autoApprovalEnabled: autoApprovalEnabled ?? true,
-			customModes: await this.customModesManager.getCustomModes(),
-=======
-			autoApprovalEnabled: autoApprovalEnabled ?? false,
 			customModes,
->>>>>>> 936712b2
 			experiments: experiments ?? experimentDefault,
 			mcpServers: this.mcpHub?.getAllServers() ?? [],
 			maxOpenTabsContext: maxOpenTabsContext ?? 20,
@@ -1525,7 +1516,6 @@
 		}
 	}
 
-<<<<<<< HEAD
 	async silentlyRefreshMcpMarketplace() {
 		try {
 			const catalog = await this.fetchMcpMarketplaceFromApi(true)
@@ -1534,16 +1524,6 @@
 					type: "mcpMarketplaceCatalog",
 					mcpMarketplaceCatalog: catalog,
 				})
-=======
-		// Add model ID if available
-		const currentCline = this.getCurrentCline()
-
-		if (currentCline?.api) {
-			const { id: modelId } = currentCline.api.getModel()
-
-			if (modelId) {
-				properties.modelId = modelId
->>>>>>> 936712b2
 			}
 		} catch (error) {
 			console.error("Failed to silently refresh MCP marketplace:", error)
@@ -1602,7 +1582,6 @@
 				},
 			)
 
-<<<<<<< HEAD
 			if (!response.data) {
 				throw new Error("Invalid response from MCP marketplace API")
 			}
@@ -1665,14 +1644,6 @@
 				error: errorMessage,
 			})
 		}
-=======
-		// Add isSubtask property that indicates whether this task is a subtask
-		if (currentCline) {
-			properties.isSubtask = !!currentCline.parentTask
-		}
-
-		return properties
->>>>>>> 936712b2
 	}
 	// end kilocode_change
 }