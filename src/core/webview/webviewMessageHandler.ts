import { safeWriteJson } from "../../utils/safeWriteJson"
import * as path from "path"
import * as os from "os"
import * as fs from "fs/promises"
import pWaitFor from "p-wait-for"
import * as vscode from "vscode"
import axios from "axios" // kilocode_change
import { getKiloBaseUriFromToken } from "../../shared/kilocode/token" // kilocode_change
import { ProfileData, SeeNewChangesPayload } from "../../shared/WebviewMessage" // kilocode_change

import {
	type Language,
	type GlobalState,
	type ClineMessage,
	type TelemetrySetting,
	TelemetryEventName,
	ghostServiceSettingsSchema, // kilocode_change
} from "@roo-code/types"
import { CloudService } from "@roo-code/cloud"
import { TelemetryService } from "@roo-code/telemetry"

import { type ApiMessage } from "../task-persistence/apiMessages"
import { saveTaskMessages } from "../task-persistence"

import { ClineProvider } from "./ClineProvider"
import { handleCheckpointRestoreOperation } from "./checkpointRestoreHandler"
import { changeLanguage, t } from "../../i18n"
import { Package } from "../../shared/package"
import { RouterName, toRouterName, ModelRecord } from "../../shared/api"
import { MessageEnhancer } from "./messageEnhancer"

import {
	type WebviewMessage,
	type EditQueuedMessagePayload,
	checkoutDiffPayloadSchema,
	checkoutRestorePayloadSchema,
} from "../../shared/WebviewMessage"
import { checkExistKey } from "../../shared/checkExistApiConfig"
import { experimentDefault } from "../../shared/experiments"
import { Terminal } from "../../integrations/terminal/Terminal"
import { openFile } from "../../integrations/misc/open-file"
import { openImage, saveImage } from "../../integrations/misc/image-handler"
import { selectImages } from "../../integrations/misc/process-images"
import { getTheme } from "../../integrations/theme/getTheme"
import { discoverChromeHostUrl, tryChromeHostUrl } from "../../services/browser/browserDiscovery"
import { searchWorkspaceFiles } from "../../services/search/file-search"
import { fileExistsAtPath } from "../../utils/fs"
import { playTts, setTtsEnabled, setTtsSpeed, stopTts } from "../../utils/tts"
import { showSystemNotification } from "../../integrations/notifications" // kilocode_change
import { singleCompletionHandler } from "../../utils/single-completion-handler" // kilocode_change
import { searchCommits } from "../../utils/git"
import { exportSettings, importSettingsWithFeedback } from "../config/importExport"
import { getOpenAiModels } from "../../api/providers/openai"
import { getVsCodeLmModels } from "../../api/providers/vscode-lm"
import { openMention } from "../mentions"
import { getWorkspacePath } from "../../utils/path"
import { Mode, defaultModeSlug } from "../../shared/modes"
import { getModels, flushModels } from "../../api/providers/fetchers/modelCache"
import { GetModelsOptions } from "../../shared/api"
import { generateSystemPrompt } from "./generateSystemPrompt"
import { getCommand } from "../../utils/commands"
import { toggleWorkflow, toggleRule, createRuleFile, deleteRuleFile } from "./kilorules"
import { mermaidFixPrompt } from "../prompts/utilities/mermaid" // kilocode_change
import { editMessageHandler, fetchKilocodeNotificationsHandler } from "../kilocode/webview/webviewMessageHandlerUtils" // kilocode_change

const ALLOWED_VSCODE_SETTINGS = new Set(["terminal.integrated.inheritEnv"])

import { MarketplaceManager, MarketplaceItemType } from "../../services/marketplace"
import { setPendingTodoList } from "../tools/updateTodoListTool"
import { UsageTracker } from "../../utils/usage-tracker"
import { seeNewChanges } from "../checkpoints/kilocode/seeNewChanges" // kilocode_change

export const webviewMessageHandler = async (
	provider: ClineProvider,
	message: WebviewMessage,
	marketplaceManager?: MarketplaceManager,
) => {
	// Utility functions provided for concise get/update of global state via contextProxy API.
	const getGlobalState = <K extends keyof GlobalState>(key: K) => provider.contextProxy.getValue(key)
	const updateGlobalState = async <K extends keyof GlobalState>(key: K, value: GlobalState[K]) =>
		await provider.contextProxy.setValue(key, value)

	const getCurrentCwd = () => {
		return provider.getCurrentTask()?.cwd || provider.cwd
	}
	/**
	 * Shared utility to find message indices based on timestamp
	 */
	const findMessageIndices = (messageTs: number, currentCline: any) => {
		// Find the exact message by timestamp, not the first one after a cutoff
		const messageIndex = currentCline.clineMessages.findIndex((msg: ClineMessage) => msg.ts === messageTs)
		const apiConversationHistoryIndex = currentCline.apiConversationHistory.findIndex(
			(msg: ApiMessage) => msg.ts === messageTs,
		)
		return { messageIndex, apiConversationHistoryIndex }
	}

	/**
	 * Removes the target message and all subsequent messages
	 */
	const removeMessagesThisAndSubsequent = async (
		currentCline: any,
		messageIndex: number,
		apiConversationHistoryIndex: number,
	) => {
		// Delete this message and all that follow
		await currentCline.overwriteClineMessages(currentCline.clineMessages.slice(0, messageIndex))

		if (apiConversationHistoryIndex !== -1) {
			await currentCline.overwriteApiConversationHistory(
				currentCline.apiConversationHistory.slice(0, apiConversationHistoryIndex),
			)
		}
	}

	/**
	 * Handles message deletion operations with user confirmation
	 */
	const handleDeleteOperation = async (messageTs: number): Promise<void> => {
		// Check if there's a checkpoint before this message
		const currentCline = provider.getCurrentTask()
		let hasCheckpoint = false
		if (currentCline) {
			const { messageIndex } = findMessageIndices(messageTs, currentCline)
			if (messageIndex !== -1) {
				// Find the last checkpoint before this message
				const checkpoints = currentCline.clineMessages.filter(
					(msg) => msg.say === "checkpoint_saved" && msg.ts > messageTs,
				)

				hasCheckpoint = checkpoints.length > 0
			} else {
				console.log("[webviewMessageHandler] Message not found! Looking for ts:", messageTs)
			}
		}

		// Send message to webview to show delete confirmation dialog
		await provider.postMessageToWebview({
			type: "showDeleteMessageDialog",
			messageTs,
			hasCheckpoint,
		})
	}

	/**
	 * Handles confirmed message deletion from webview dialog
	 */
	const handleDeleteMessageConfirm = async (messageTs: number, restoreCheckpoint?: boolean): Promise<void> => {
		const currentCline = provider.getCurrentTask()
		if (!currentCline) {
			console.error("[handleDeleteMessageConfirm] No current cline available")
			return
		}

		const { messageIndex, apiConversationHistoryIndex } = findMessageIndices(messageTs, currentCline)

		if (messageIndex === -1) {
			const errorMessage = `Message with timestamp ${messageTs} not found`
			console.error("[handleDeleteMessageConfirm]", errorMessage)
			await vscode.window.showErrorMessage(errorMessage)
			return
		}

		try {
			const targetMessage = currentCline.clineMessages[messageIndex]

			// If checkpoint restoration is requested, find and restore to the last checkpoint before this message
			if (restoreCheckpoint) {
				// Find the last checkpoint before this message
				const checkpoints = currentCline.clineMessages.filter(
					(msg) => msg.say === "checkpoint_saved" && msg.ts > messageTs,
				)

				const nextCheckpoint = checkpoints[0]

				if (nextCheckpoint && nextCheckpoint.text) {
					await handleCheckpointRestoreOperation({
						provider,
						currentCline,
						messageTs: targetMessage.ts!,
						messageIndex,
						checkpoint: { hash: nextCheckpoint.text },
						operation: "delete",
					})
				} else {
					// No checkpoint found before this message
					console.log("[handleDeleteMessageConfirm] No checkpoint found before message")
					vscode.window.showWarningMessage("No checkpoint found before this message")
				}
			} else {
				// For non-checkpoint deletes, preserve checkpoint associations for remaining messages
				// Store checkpoints from messages that will be preserved
				const preservedCheckpoints = new Map<number, any>()
				for (let i = 0; i < messageIndex; i++) {
					const msg = currentCline.clineMessages[i]
					if (msg?.checkpoint && msg.ts) {
						preservedCheckpoints.set(msg.ts, msg.checkpoint)
					}
				}

				// Delete this message and all subsequent messages
				await removeMessagesThisAndSubsequent(currentCline, messageIndex, apiConversationHistoryIndex)

				// Restore checkpoint associations for preserved messages
				for (const [ts, checkpoint] of preservedCheckpoints) {
					const msgIndex = currentCline.clineMessages.findIndex((msg) => msg.ts === ts)
					if (msgIndex !== -1) {
						currentCline.clineMessages[msgIndex].checkpoint = checkpoint
					}
				}

				// Save the updated messages with restored checkpoints
				await saveTaskMessages({
					messages: currentCline.clineMessages,
					taskId: currentCline.taskId,
					globalStoragePath: provider.contextProxy.globalStorageUri.fsPath,
				})
			}
		} catch (error) {
			console.error("Error in delete message:", error)
			vscode.window.showErrorMessage(
				`Error deleting message: ${error instanceof Error ? error.message : String(error)}`,
			)
		}
	}

	/**
	 * Handles message editing operations with user confirmation
	 */
	const handleEditOperation = async (messageTs: number, editedContent: string, images?: string[]): Promise<void> => {
		// Check if there's a checkpoint before this message
		const currentCline = provider.getCurrentTask()
		let hasCheckpoint = false
		if (currentCline) {
			const { messageIndex } = findMessageIndices(messageTs, currentCline)
			if (messageIndex !== -1) {
				// Find the last checkpoint before this message
				const checkpoints = currentCline.clineMessages.filter(
					(msg) => msg.say === "checkpoint_saved" && msg.ts > messageTs,
				)

				hasCheckpoint = checkpoints.length > 0
			} else {
				console.log("[webviewMessageHandler] Edit - Message not found in clineMessages!")
			}
		} else {
			console.log("[webviewMessageHandler] Edit - No currentCline available!")
		}

		// Send message to webview to show edit confirmation dialog
		await provider.postMessageToWebview({
			type: "showEditMessageDialog",
			messageTs,
			text: editedContent,
			hasCheckpoint,
			images,
		})
	}

	/**
	 * Handles confirmed message editing from webview dialog
	 */
	const handleEditMessageConfirm = async (
		messageTs: number,
		editedContent: string,
		restoreCheckpoint?: boolean,
		images?: string[],
	): Promise<void> => {
		const currentCline = provider.getCurrentTask()
		if (!currentCline) {
			console.error("[handleEditMessageConfirm] No current cline available")
			return
		}

		// Use findMessageIndices to find messages based on timestamp
		const { messageIndex, apiConversationHistoryIndex } = findMessageIndices(messageTs, currentCline)

		if (messageIndex === -1) {
			const errorMessage = `Message with timestamp ${messageTs} not found`
			console.error("[handleEditMessageConfirm]", errorMessage)
			await vscode.window.showErrorMessage(errorMessage)
			return
		}

		try {
			const targetMessage = currentCline.clineMessages[messageIndex]

			// If checkpoint restoration is requested, find and restore to the last checkpoint before this message
			if (restoreCheckpoint) {
				// Find the last checkpoint before this message
				const checkpoints = currentCline.clineMessages.filter(
					(msg) => msg.say === "checkpoint_saved" && msg.ts > messageTs,
				)

				const nextCheckpoint = checkpoints[0]

				if (nextCheckpoint && nextCheckpoint.text) {
					await handleCheckpointRestoreOperation({
						provider,
						currentCline,
						messageTs: targetMessage.ts!,
						messageIndex,
						checkpoint: { hash: nextCheckpoint.text },
						operation: "edit",
						editData: {
							editedContent,
							images,
							apiConversationHistoryIndex,
						},
					})
					// The task will be cancelled and reinitialized by checkpointRestore
					// The pending edit will be processed in the reinitialized task
					return
				} else {
					// No checkpoint found before this message
					console.log("[handleEditMessageConfirm] No checkpoint found before message")
					vscode.window.showWarningMessage("No checkpoint found before this message")
					// Continue with non-checkpoint edit
				}
			}

			// For non-checkpoint edits, preserve checkpoint associations for remaining messages
			// Store checkpoints from messages that will be preserved
			const preservedCheckpoints = new Map<number, any>()
			for (let i = 0; i < messageIndex; i++) {
				const msg = currentCline.clineMessages[i]
				if (msg?.checkpoint && msg.ts) {
					preservedCheckpoints.set(msg.ts, msg.checkpoint)
				}
			}

			// Edit this message and delete subsequent
			await removeMessagesThisAndSubsequent(currentCline, messageIndex, apiConversationHistoryIndex)

			// Restore checkpoint associations for preserved messages
			for (const [ts, checkpoint] of preservedCheckpoints) {
				const msgIndex = currentCline.clineMessages.findIndex((msg) => msg.ts === ts)
				if (msgIndex !== -1) {
					currentCline.clineMessages[msgIndex].checkpoint = checkpoint
				}
			}

			// Save the updated messages with restored checkpoints
			await saveTaskMessages({
				messages: currentCline.clineMessages,
				taskId: currentCline.taskId,
				globalStoragePath: provider.contextProxy.globalStorageUri.fsPath,
			})

			// Process the edited message as a regular user message
			webviewMessageHandler(provider, {
				type: "askResponse",
				askResponse: "messageResponse",
				text: editedContent,
				images,
			})

			// Don't initialize with history item for edit operations
			// The webviewMessageHandler will handle the conversation state
		} catch (error) {
			console.error("Error in edit message:", error)
			vscode.window.showErrorMessage(
				`Error editing message: ${error instanceof Error ? error.message : String(error)}`,
			)
		}
	}

	/**
	 * Handles message modification operations (delete or edit) with confirmation dialog
	 * @param messageTs Timestamp of the message to operate on
	 * @param operation Type of operation ('delete' or 'edit')
	 * @param editedContent New content for edit operations
	 * @returns Promise<void>
	 */
	const handleMessageModificationsOperation = async (
		messageTs: number,
		operation: "delete" | "edit",
		editedContent?: string,
		images?: string[],
	): Promise<void> => {
		if (operation === "delete") {
			await handleDeleteOperation(messageTs)
		} else if (operation === "edit" && editedContent) {
			await handleEditOperation(messageTs, editedContent, images)
		}
	}

	switch (message.type) {
		case "webviewDidLaunch":
			// Load custom modes first
			const customModes = await provider.customModesManager.getCustomModes()
			await updateGlobalState("customModes", customModes)

			// Refresh workflow toggles
			const { refreshWorkflowToggles } = await import("../context/instructions/workflows") // kilocode_change
			await refreshWorkflowToggles(provider.context, provider.cwd) // kilocode_change

			provider.postStateToWebview()
			provider.postRulesDataToWebview() // kilocode_change: send workflows and rules immediately
			provider.workspaceTracker?.initializeFilePaths() // Don't await.

			getTheme().then((theme) => provider.postMessageToWebview({ type: "theme", text: JSON.stringify(theme) }))

			// If MCP Hub is already initialized, update the webview with
			// current server list.
			const mcpHub = provider.getMcpHub()

			if (mcpHub) {
				provider.postMessageToWebview({ type: "mcpServers", mcpServers: mcpHub.getAllServers() })
			}

			provider.providerSettingsManager
				.listConfig()
				.then(async (listApiConfig) => {
					if (!listApiConfig) {
						return
					}

					if (listApiConfig.length === 1) {
						// Check if first time init then sync with exist config.
						if (!checkExistKey(listApiConfig[0])) {
							const { apiConfiguration } = await provider.getState()

							await provider.providerSettingsManager.saveConfig(
								listApiConfig[0].name ?? "default",
								apiConfiguration,
							)

							listApiConfig[0].apiProvider = apiConfiguration.apiProvider
						}
					}

					const currentConfigName = getGlobalState("currentApiConfigName")

					if (currentConfigName) {
						if (!(await provider.providerSettingsManager.hasConfig(currentConfigName))) {
							// Current config name not valid, get first config in list.
							const name = listApiConfig[0]?.name
							await updateGlobalState("currentApiConfigName", name)

							if (name) {
								await provider.activateProviderProfile({ name })
								return
							}
						}
					}

					await Promise.all([
						await updateGlobalState("listApiConfigMeta", listApiConfig),
						await provider.postMessageToWebview({ type: "listApiConfig", listApiConfig }),
					])
				})
				.catch((error) =>
					provider.log(
						`Error list api configuration: ${JSON.stringify(error, Object.getOwnPropertyNames(error), 2)}`,
					),
				)

			// If user already opted in to telemetry, enable telemetry service
			provider.getStateToPostToWebview().then(async (/*kilocode_change*/ state) => {
				const { telemetrySetting } = state
				const isOptedIn = telemetrySetting === "enabled"
				TelemetryService.instance.updateTelemetryState(isOptedIn)
				await TelemetryService.instance.updateIdentity(state.apiConfiguration.kilocodeToken ?? "") // kilocode_change
			})

			provider.isViewLaunched = true
			break
		case "newTask":
			// Initializing new instance of Cline will make sure that any
			// agentically running promises in old instance don't affect our new
			// task. This essentially creates a fresh slate for the new task.
			try {
				await provider.createTask(message.text, message.images)
				// Task created successfully - notify the UI to reset
				await provider.postMessageToWebview({
					type: "invoke",
					invoke: "newChat",
				})
			} catch (error) {
				// For all errors, reset the UI and show error
				await provider.postMessageToWebview({
					type: "invoke",
					invoke: "newChat",
				})
				// Show error to user
				vscode.window.showErrorMessage(
					`Failed to create task: ${error instanceof Error ? error.message : String(error)}`,
				)
			}
			break
		// kilocode_change start
		case "condense":
			provider.getCurrentTask()?.handleWebviewAskResponse("yesButtonClicked")
			break
		// kilocode_change end
		case "customInstructions":
			await provider.updateCustomInstructions(message.text)
			break
		case "alwaysAllowReadOnly":
			await updateGlobalState("alwaysAllowReadOnly", message.bool ?? undefined)
			await provider.postStateToWebview()
			break
		case "alwaysAllowReadOnlyOutsideWorkspace":
			await updateGlobalState("alwaysAllowReadOnlyOutsideWorkspace", message.bool ?? undefined)
			await provider.postStateToWebview()
			break
		case "alwaysAllowWrite":
			await updateGlobalState("alwaysAllowWrite", message.bool ?? undefined)
			await provider.postStateToWebview()
			break
		case "alwaysAllowWriteOutsideWorkspace":
			await updateGlobalState("alwaysAllowWriteOutsideWorkspace", message.bool ?? undefined)
			await provider.postStateToWebview()
			break
		case "alwaysAllowWriteProtected":
			await updateGlobalState("alwaysAllowWriteProtected", message.bool ?? undefined)
			await provider.postStateToWebview()
			break
		case "alwaysAllowExecute":
			await updateGlobalState("alwaysAllowExecute", message.bool ?? undefined)
			await provider.postStateToWebview()
			break
		case "alwaysAllowBrowser":
			await updateGlobalState("alwaysAllowBrowser", message.bool ?? undefined)
			await provider.postStateToWebview()
			break
		case "alwaysAllowMcp":
			await updateGlobalState("alwaysAllowMcp", message.bool)
			await provider.postStateToWebview()
			break
		case "alwaysAllowModeSwitch":
			await updateGlobalState("alwaysAllowModeSwitch", message.bool)
			await provider.postStateToWebview()
			break
		case "allowedMaxRequests":
			await updateGlobalState("allowedMaxRequests", message.value)
			await provider.postStateToWebview()
			break
		case "allowedMaxCost":
			await updateGlobalState("allowedMaxCost", message.value)
			await provider.postStateToWebview()
			break
		case "alwaysAllowSubtasks":
			await updateGlobalState("alwaysAllowSubtasks", message.bool)
			await provider.postStateToWebview()
			break
		case "alwaysAllowUpdateTodoList":
			await updateGlobalState("alwaysAllowUpdateTodoList", message.bool)
			await provider.postStateToWebview()
			break
		case "askResponse":
			provider.getCurrentTask()?.handleWebviewAskResponse(message.askResponse!, message.text, message.images)
			break
		case "autoCondenseContext":
			await updateGlobalState("autoCondenseContext", message.bool)
			await provider.postStateToWebview()
			break
		case "autoCondenseContextPercent":
			await updateGlobalState("autoCondenseContextPercent", message.value)
			await provider.postStateToWebview()
			break
		case "terminalOperation":
			if (message.terminalOperation) {
				provider.getCurrentTask()?.handleTerminalOperation(message.terminalOperation)
			}
			break
		case "clearTask":
			// Clear task resets the current session and allows for a new task
			// to be started, if this session is a subtask - it allows the
			// parent task to be resumed.
			// Check if the current task actually has a parent task.
			const currentTask = provider.getCurrentTask()

			if (currentTask && currentTask.parentTask) {
				await provider.finishSubTask(t("common:tasks.canceled"))
			} else {
				// Regular task - just clear it
				await provider.clearTask()
			}

			await provider.postStateToWebview()
			break
		case "didShowAnnouncement":
			await updateGlobalState("lastShownAnnouncementId", provider.latestAnnouncementId)
			await provider.postStateToWebview()
			break
		case "selectImages":
			const images = await selectImages()
			await provider.postMessageToWebview({
				type: "selectedImages",
				images,
				context: message.context,
				messageTs: message.messageTs,
			})
			break
		case "exportCurrentTask":
			const currentTaskId = provider.getCurrentTask()?.taskId
			if (currentTaskId) {
				provider.exportTaskWithId(currentTaskId)
			}
			break
		case "shareCurrentTask":
			const shareTaskId = provider.getCurrentTask()?.taskId
			const clineMessages = provider.getCurrentTask()?.clineMessages

			if (!shareTaskId) {
				vscode.window.showErrorMessage(t("common:errors.share_no_active_task"))
				break
			}

			try {
				const visibility = message.visibility || "organization"
				const result = await CloudService.instance.shareTask(shareTaskId, visibility)

				if (result.success && result.shareUrl) {
					// Show success notification
					const messageKey =
						visibility === "public"
							? "common:info.public_share_link_copied"
							: "common:info.organization_share_link_copied"
					vscode.window.showInformationMessage(t(messageKey))

					// Send success feedback to webview for inline display
					await provider.postMessageToWebview({
						type: "shareTaskSuccess",
						visibility,
						text: result.shareUrl,
					})
				} else {
					// Handle error
					const errorMessage = result.error || "Failed to create share link"
					if (errorMessage.includes("Authentication")) {
						vscode.window.showErrorMessage(t("common:errors.share_auth_required"))
					} else if (errorMessage.includes("sharing is not enabled")) {
						vscode.window.showErrorMessage(t("common:errors.share_not_enabled"))
					} else if (errorMessage.includes("not found")) {
						vscode.window.showErrorMessage(t("common:errors.share_task_not_found"))
					} else {
						vscode.window.showErrorMessage(errorMessage)
					}
				}
			} catch (error) {
				provider.log(`[shareCurrentTask] Unexpected error: ${error}`)
				vscode.window.showErrorMessage(t("common:errors.share_task_failed"))
			}
			break
		case "showTaskWithId":
			provider.showTaskWithId(message.text!)
			break
		case "condenseTaskContextRequest":
			provider.condenseTaskContext(message.text!)
			break
		case "deleteTaskWithId":
			provider.deleteTaskWithId(message.text!)
			break
		case "deleteMultipleTasksWithIds": {
			const ids = message.ids

			if (Array.isArray(ids)) {
				// Process in batches of 20 (or another reasonable number)
				const batchSize = 20
				const results = []

				// Only log start and end of the operation
				console.log(`Batch deletion started: ${ids.length} tasks total`)

				for (let i = 0; i < ids.length; i += batchSize) {
					const batch = ids.slice(i, i + batchSize)

					const batchPromises = batch.map(async (id) => {
						try {
							await provider.deleteTaskWithId(id)
							return { id, success: true }
						} catch (error) {
							// Keep error logging for debugging purposes
							console.log(
								`Failed to delete task ${id}: ${error instanceof Error ? error.message : String(error)}`,
							)
							return { id, success: false }
						}
					})

					// Process each batch in parallel but wait for completion before starting the next batch
					const batchResults = await Promise.all(batchPromises)
					results.push(...batchResults)

					// Update the UI after each batch to show progress
					await provider.postStateToWebview()
				}

				// Log final results
				const successCount = results.filter((r) => r.success).length
				const failCount = results.length - successCount
				console.log(
					`Batch deletion completed: ${successCount}/${ids.length} tasks successful, ${failCount} tasks failed`,
				)
			}
			break
		}
		case "exportTaskWithId":
			provider.exportTaskWithId(message.text!)
			break
		case "importSettings": {
			await importSettingsWithFeedback({
				providerSettingsManager: provider.providerSettingsManager,
				contextProxy: provider.contextProxy,
				customModesManager: provider.customModesManager,
				provider: provider,
			})

			break
		}
		case "exportSettings":
			await exportSettings({
				providerSettingsManager: provider.providerSettingsManager,
				contextProxy: provider.contextProxy,
			})

			break
		case "resetState":
			await provider.resetState()
			break
		case "flushRouterModels":
			const routerNameFlush: RouterName = toRouterName(message.text)
			await flushModels(routerNameFlush)
			break
		case "requestRouterModels":
			const { apiConfiguration } = await provider.getState()

			const routerModels: Partial<Record<RouterName, ModelRecord>> = {
				openrouter: {},
				requesty: {},
				glama: {},
				unbound: {},
				litellm: {},
				"kilocode-openrouter": {}, // kilocode_change
				ollama: {},
				lmstudio: {},
<<<<<<< HEAD
				deepinfra: {}, // kilocode_change
=======
				deepinfra: {},
>>>>>>> 173acdb1
			}

			const safeGetModels = async (options: GetModelsOptions): Promise<ModelRecord> => {
				try {
					return await getModels(options)
				} catch (error) {
					console.error(
						`Failed to fetch models in webviewMessageHandler requestRouterModels for ${options.provider}:`,
						error,
					)
					throw error // Re-throw to be caught by Promise.allSettled
				}
			}

			// kilocode_change start: openrouter auth, kilocode provider
			const openRouterApiKey = apiConfiguration.openRouterApiKey || message?.values?.openRouterApiKey
			const openRouterBaseUrl = apiConfiguration.openRouterBaseUrl || message?.values?.openRouterBaseUrl

			const modelFetchPromises: Array<{ key: RouterName; options: GetModelsOptions }> = [
				{
					key: "openrouter",
					options: { provider: "openrouter", apiKey: openRouterApiKey, baseUrl: openRouterBaseUrl },
				},
				{
					key: "requesty",
					options: {
						provider: "requesty",
						apiKey: apiConfiguration.requestyApiKey,
						baseUrl: apiConfiguration.requestyBaseUrl,
					},
				},
				{ key: "glama", options: { provider: "glama" } },
				{ key: "unbound", options: { provider: "unbound", apiKey: apiConfiguration.unboundApiKey } },
				{
					key: "kilocode-openrouter",
					options: {
						provider: "kilocode-openrouter",
						kilocodeToken: apiConfiguration.kilocodeToken,
						kilocodeOrganizationId: apiConfiguration.kilocodeOrganizationId,
					},
				},
				{ key: "ollama", options: { provider: "ollama", baseUrl: apiConfiguration.ollamaBaseUrl } },
				{ key: "deepinfra", options: { provider: "deepinfra", apiKey: apiConfiguration.deepInfraApiKey } },
				{ key: "vercel-ai-gateway", options: { provider: "vercel-ai-gateway" } },
				{
					key: "deepinfra",
					options: {
						provider: "deepinfra",
						apiKey: apiConfiguration.deepInfraApiKey,
						baseUrl: apiConfiguration.deepInfraBaseUrl,
					},
				},
			]
			// kilocode_change end

			// Add IO Intelligence if API key is provided
			const ioIntelligenceApiKey = apiConfiguration.ioIntelligenceApiKey
			if (ioIntelligenceApiKey) {
				modelFetchPromises.push({
					key: "io-intelligence",
					options: { provider: "io-intelligence", apiKey: ioIntelligenceApiKey },
				})
			}

			// Don't fetch Ollama and LM Studio models by default anymore
			// They have their own specific handlers: requestOllamaModels and requestLmStudioModels

			const litellmApiKey = apiConfiguration.litellmApiKey || message?.values?.litellmApiKey
			const litellmBaseUrl = apiConfiguration.litellmBaseUrl || message?.values?.litellmBaseUrl
			if (litellmApiKey && litellmBaseUrl) {
				modelFetchPromises.push({
					key: "litellm",
					options: { provider: "litellm", apiKey: litellmApiKey, baseUrl: litellmBaseUrl },
				})
			}

			const results = await Promise.allSettled(
				modelFetchPromises.map(async ({ key, options }) => {
					const models = await safeGetModels(options)
					return { key, models } // key is RouterName here
				}),
			)

			const fetchedRouterModels: Partial<Record<RouterName, ModelRecord>> = {
				...routerModels,
				// Initialize ollama and lmstudio with empty objects since they use separate handlers
				ollama: {},
				lmstudio: {},
			}

			results.forEach((result, index) => {
				const routerName = modelFetchPromises[index].key // Get RouterName using index

				if (result.status === "fulfilled") {
					fetchedRouterModels[routerName] = result.value.models

					// Ollama and LM Studio settings pages still need these events
					if (routerName === "ollama" && Object.keys(result.value.models).length > 0) {
						provider.postMessageToWebview({
							type: "ollamaModels",
							ollamaModels: Object.keys(result.value.models),
						})
					} else if (routerName === "lmstudio" && Object.keys(result.value.models).length > 0) {
						provider.postMessageToWebview({
							type: "lmStudioModels",
							lmStudioModels: result.value.models,
						})
					}
				} else {
					// Handle rejection: Post a specific error message for this provider
					const errorMessage = result.reason instanceof Error ? result.reason.message : String(result.reason)
					console.error(`Error fetching models for ${routerName}:`, result.reason)

					fetchedRouterModels[routerName] = {} // Ensure it's an empty object in the main routerModels message

					provider.postMessageToWebview({
						type: "singleRouterModelFetchResponse",
						success: false,
						error: errorMessage,
						values: { provider: routerName },
					})
				}
			})

			provider.postMessageToWebview({
				type: "routerModels",
				routerModels: fetchedRouterModels as Record<RouterName, ModelRecord>,
			})

			break
		case "requestOllamaModels": {
			// Specific handler for Ollama models only
			const { apiConfiguration: ollamaApiConfig } = await provider.getState()
			try {
				// Flush cache first to ensure fresh models
				await flushModels("ollama")

				const ollamaModels = await getModels({
					provider: "ollama",
					baseUrl: ollamaApiConfig.ollamaBaseUrl,
				})

				if (Object.keys(ollamaModels).length > 0) {
					provider.postMessageToWebview({
						type: "ollamaModels",
						ollamaModels: Object.keys(ollamaModels),
					})
				}
			} catch (error) {
				// Silently fail - user hasn't configured Ollama yet
				console.debug("Ollama models fetch failed:", error)
			}
			break
		}
		case "requestLmStudioModels": {
			// Specific handler for LM Studio models only
			const { apiConfiguration: lmStudioApiConfig } = await provider.getState()
			try {
				// Flush cache first to ensure fresh models
				await flushModels("lmstudio")

				const lmStudioModels = await getModels({
					provider: "lmstudio",
					baseUrl: lmStudioApiConfig.lmStudioBaseUrl,
				})

				if (Object.keys(lmStudioModels).length > 0) {
					provider.postMessageToWebview({
						type: "lmStudioModels",
						lmStudioModels: lmStudioModels,
					})
				}
			} catch (error) {
				// Silently fail - user hasn't configured LM Studio yet
				console.debug("LM Studio models fetch failed:", error)
			}
			break
		}
		case "requestOpenAiModels":
			if (message?.values?.baseUrl && message?.values?.apiKey) {
				const openAiModels = await getOpenAiModels(
					message?.values?.baseUrl,
					message?.values?.apiKey,
					message?.values?.openAiHeaders,
				)

				provider.postMessageToWebview({ type: "openAiModels", openAiModels })
			}

			break
		case "requestVsCodeLmModels":
			const vsCodeLmModels = await getVsCodeLmModels()
			// TODO: Cache like we do for OpenRouter, etc?
			provider.postMessageToWebview({ type: "vsCodeLmModels", vsCodeLmModels })
			break
		case "requestHuggingFaceModels":
			try {
				const { getHuggingFaceModelsWithMetadata } = await import("../../api/providers/fetchers/huggingface")
				const huggingFaceModelsResponse = await getHuggingFaceModelsWithMetadata()
				provider.postMessageToWebview({
					type: "huggingFaceModels",
					huggingFaceModels: huggingFaceModelsResponse.models,
				})
			} catch (error) {
				console.error("Failed to fetch Hugging Face models:", error)
				provider.postMessageToWebview({
					type: "huggingFaceModels",
					huggingFaceModels: [],
				})
			}
			break
		case "openImage":
			openImage(message.text!, { values: message.values })
			break
		case "saveImage":
			saveImage(message.dataUri!)
			break
		case "openFile":
			let filePath: string = message.text!
			if (!path.isAbsolute(filePath)) {
				filePath = path.join(getCurrentCwd(), filePath)
			}
			openFile(filePath, message.values as { create?: boolean; content?: string; line?: number })
			break
		case "openMention":
			openMention(getCurrentCwd(), message.text)
			break
		case "openExternal":
			if (message.url) {
				vscode.env.openExternal(vscode.Uri.parse(message.url))
			}
			break
		case "checkpointDiff":
			const result = checkoutDiffPayloadSchema.safeParse(message.payload)

			if (result.success) {
				await provider.getCurrentTask()?.checkpointDiff(result.data)
			}

			break
		// kilocode_change start
		case "seeNewChanges":
			const task = provider.getCurrentTask()
			if (task && message.payload && message.payload) {
				await seeNewChanges(task, (message.payload as SeeNewChangesPayload).commitRange)
			}
			break
		// kilocode_change end
		case "checkpointRestore": {
			const result = checkoutRestorePayloadSchema.safeParse(message.payload)

			if (result.success) {
				await provider.cancelTask()

				try {
					await pWaitFor(() => provider.getCurrentTask()?.isInitialized === true, { timeout: 3_000 })
				} catch (error) {
					vscode.window.showErrorMessage(t("common:errors.checkpoint_timeout"))
				}

				try {
					await provider.getCurrentTask()?.checkpointRestore(result.data)
				} catch (error) {
					vscode.window.showErrorMessage(t("common:errors.checkpoint_failed"))
				}
			}

			break
		}
		case "cancelTask":
			await provider.cancelTask()
			break
		case "allowedCommands": {
			// Validate and sanitize the commands array
			const commands = message.commands ?? []
			const validCommands = Array.isArray(commands)
				? commands.filter((cmd) => typeof cmd === "string" && cmd.trim().length > 0)
				: []

			await updateGlobalState("allowedCommands", validCommands)

			// Also update workspace settings.
			await vscode.workspace
				.getConfiguration(Package.name)
				.update("allowedCommands", validCommands, vscode.ConfigurationTarget.Global)

			break
		}
		case "deniedCommands": {
			// Validate and sanitize the commands array
			const commands = message.commands ?? []
			const validCommands = Array.isArray(commands)
				? commands.filter((cmd) => typeof cmd === "string" && cmd.trim().length > 0)
				: []

			await updateGlobalState("deniedCommands", validCommands)

			// Also update workspace settings.
			await vscode.workspace
				.getConfiguration(Package.name)
				.update("deniedCommands", validCommands, vscode.ConfigurationTarget.Global)

			break
		}
		case "openCustomModesSettings": {
			const customModesFilePath = await provider.customModesManager.getCustomModesFilePath()

			if (customModesFilePath) {
				openFile(customModesFilePath)
			}

			break
		}
		case "openMcpSettings": {
			const mcpSettingsFilePath = await provider.getMcpHub()?.getMcpSettingsFilePath()

			if (mcpSettingsFilePath) {
				openFile(mcpSettingsFilePath)
			}

			break
		}
		case "openProjectMcpSettings": {
			if (!vscode.workspace.workspaceFolders?.length) {
				vscode.window.showErrorMessage(t("common:errors.no_workspace"))
				return
			}

<<<<<<< HEAD
			const workspaceFolder = vscode.workspace.workspaceFolders[0]
			const rooDir = path.join(workspaceFolder.uri.fsPath, ".kilocode")
=======
			const workspaceFolder = getCurrentCwd()
			const rooDir = path.join(workspaceFolder, ".roo")
>>>>>>> 173acdb1
			const mcpPath = path.join(rooDir, "mcp.json")

			try {
				await fs.mkdir(rooDir, { recursive: true })
				const exists = await fileExistsAtPath(mcpPath)

				if (!exists) {
					await safeWriteJson(mcpPath, { mcpServers: {} })
				}

				openFile(mcpPath)
			} catch (error) {
				vscode.window.showErrorMessage(t("mcp:errors.create_json", { error: `${error}` }))
			}

			break
		}
		case "deleteMcpServer": {
			if (!message.serverName) {
				break
			}

			try {
				provider.log(`Attempting to delete MCP server: ${message.serverName}`)
				await provider.getMcpHub()?.deleteServer(message.serverName, message.source as "global" | "project")
				provider.log(`Successfully deleted MCP server: ${message.serverName}`)

				// Refresh the webview state
				await provider.postStateToWebview()
			} catch (error) {
				const errorMessage = error instanceof Error ? error.message : String(error)
				provider.log(`Failed to delete MCP server: ${errorMessage}`)
				// Error messages are already handled by McpHub.deleteServer
			}
			break
		}
		case "restartMcpServer": {
			try {
				await provider.getMcpHub()?.restartConnection(message.text!, message.source as "global" | "project")
			} catch (error) {
				provider.log(
					`Failed to retry connection for ${message.text}: ${JSON.stringify(error, Object.getOwnPropertyNames(error), 2)}`,
				)
			}
			break
		}
		case "toggleToolAlwaysAllow": {
			try {
				await provider
					.getMcpHub()
					?.toggleToolAlwaysAllow(
						message.serverName!,
						message.source as "global" | "project",
						message.toolName!,
						Boolean(message.alwaysAllow),
					)
			} catch (error) {
				provider.log(
					`Failed to toggle auto-approve for tool ${message.toolName}: ${JSON.stringify(error, Object.getOwnPropertyNames(error), 2)}`,
				)
			}
			break
		}
		case "toggleToolEnabledForPrompt": {
			try {
				await provider
					.getMcpHub()
					?.toggleToolEnabledForPrompt(
						message.serverName!,
						message.source as "global" | "project",
						message.toolName!,
						Boolean(message.isEnabled),
					)
			} catch (error) {
				provider.log(
					`Failed to toggle enabled for prompt for tool ${message.toolName}: ${JSON.stringify(error, Object.getOwnPropertyNames(error), 2)}`,
				)
			}
			break
		}
		case "toggleMcpServer": {
			try {
				await provider
					.getMcpHub()
					?.toggleServerDisabled(
						message.serverName!,
						message.disabled!,
						message.source as "global" | "project",
					)
			} catch (error) {
				provider.log(
					`Failed to toggle MCP server ${message.serverName}: ${JSON.stringify(error, Object.getOwnPropertyNames(error), 2)}`,
				)
			}
			break
		}
		case "mcpEnabled":
			const mcpEnabled = message.bool ?? true
			await updateGlobalState("mcpEnabled", mcpEnabled)

			const mcpHubInstance = provider.getMcpHub()

			if (mcpHubInstance) {
				await mcpHubInstance.handleMcpEnabledChange(mcpEnabled)
			}

			await provider.postStateToWebview()
			break
		case "enableMcpServerCreation":
			await updateGlobalState("enableMcpServerCreation", message.bool ?? true)
			await provider.postStateToWebview()
			break
		// kilocode_change begin
		case "openGlobalKeybindings":
			vscode.commands.executeCommand("workbench.action.openGlobalKeybindings", message.text ?? "kilo-code.")
			break
		case "showSystemNotification":
			const isSystemNotificationsEnabled = getGlobalState("systemNotificationsEnabled") ?? true
			if (!isSystemNotificationsEnabled) {
				break
			}
			if (message.notificationOptions) {
				showSystemNotification(message.notificationOptions)
			}
			break
		case "systemNotificationsEnabled":
			const systemNotificationsEnabled = message.bool ?? true
			await updateGlobalState("systemNotificationsEnabled", systemNotificationsEnabled)
			await provider.postStateToWebview()
			break
		case "openInBrowser":
			if (message.url) {
				vscode.env.openExternal(vscode.Uri.parse(message.url))
			}
			break
		// kilocode_change end
		case "remoteControlEnabled":
			try {
				await CloudService.instance.updateUserSettings({ extensionBridgeEnabled: message.bool ?? false })
			} catch (error) {
				provider.log(
					`CloudService#updateUserSettings failed: ${error instanceof Error ? error.message : String(error)}`,
				)
			}

			try {
				await provider.remoteControlEnabled(message.bool ?? false)
			} catch (error) {
				provider.log(
					`ClineProvider#remoteControlEnabled failed: ${error instanceof Error ? error.message : String(error)}`,
				)
			}

			await provider.postStateToWebview()
			break
		case "refreshAllMcpServers": {
			const mcpHub = provider.getMcpHub()

			if (mcpHub) {
				await mcpHub.refreshAllConnections()
			}

			break
		}
		case "soundEnabled":
			const soundEnabled = message.bool ?? true
			await updateGlobalState("soundEnabled", soundEnabled)
			await provider.postStateToWebview()
			break
		case "soundVolume":
			const soundVolume = message.value ?? 0.5
			await updateGlobalState("soundVolume", soundVolume)
			await provider.postStateToWebview()
			break
		case "ttsEnabled":
			const ttsEnabled = message.bool ?? true
			await updateGlobalState("ttsEnabled", ttsEnabled)
			setTtsEnabled(ttsEnabled)
			await provider.postStateToWebview()
			break
		case "ttsSpeed":
			const ttsSpeed = message.value ?? 1.0
			await updateGlobalState("ttsSpeed", ttsSpeed)
			setTtsSpeed(ttsSpeed)
			await provider.postStateToWebview()
			break
		case "playTts":
			if (message.text) {
				playTts(message.text, {
					onStart: () => provider.postMessageToWebview({ type: "ttsStart", text: message.text }),
					onStop: () => provider.postMessageToWebview({ type: "ttsStop", text: message.text }),
				})
			}

			break
		case "stopTts":
			stopTts()
			break
		case "diffEnabled":
			const diffEnabled = message.bool ?? true
			await updateGlobalState("diffEnabled", diffEnabled)
			await provider.postStateToWebview()
			break
		case "enableCheckpoints":
			const enableCheckpoints = message.bool ?? true
			await updateGlobalState("enableCheckpoints", enableCheckpoints)
			await provider.postStateToWebview()
			break
		case "browserViewportSize":
			const browserViewportSize = message.text ?? "900x600"
			await updateGlobalState("browserViewportSize", browserViewportSize)
			await provider.postStateToWebview()
			break
		case "remoteBrowserHost":
			await updateGlobalState("remoteBrowserHost", message.text)
			await provider.postStateToWebview()
			break
		case "remoteBrowserEnabled":
			// Store the preference in global state
			// remoteBrowserEnabled now means "enable remote browser connection"
			await updateGlobalState("remoteBrowserEnabled", message.bool ?? false)
			// If disabling remote browser connection, clear the remoteBrowserHost
			if (!message.bool) {
				await updateGlobalState("remoteBrowserHost", undefined)
			}
			await provider.postStateToWebview()
			break
		case "testBrowserConnection":
			// If no text is provided, try auto-discovery
			if (!message.text) {
				// Use testBrowserConnection for auto-discovery
				const chromeHostUrl = await discoverChromeHostUrl()

				if (chromeHostUrl) {
					// Send the result back to the webview
					await provider.postMessageToWebview({
						type: "browserConnectionResult",
						success: !!chromeHostUrl,
						text: `Auto-discovered and tested connection to Chrome: ${chromeHostUrl}`,
						values: { endpoint: chromeHostUrl },
					})
				} else {
					await provider.postMessageToWebview({
						type: "browserConnectionResult",
						success: false,
						text: "No Chrome instances found on the network. Make sure Chrome is running with remote debugging enabled (--remote-debugging-port=9222).",
					})
				}
			} else {
				// Test the provided URL
				const customHostUrl = message.text
				const hostIsValid = await tryChromeHostUrl(message.text)

				// Send the result back to the webview
				await provider.postMessageToWebview({
					type: "browserConnectionResult",
					success: hostIsValid,
					text: hostIsValid
						? `Successfully connected to Chrome: ${customHostUrl}`
						: "Failed to connect to Chrome",
				})
			}
			break
		case "fuzzyMatchThreshold":
			await updateGlobalState("fuzzyMatchThreshold", message.value)
			await provider.postStateToWebview()
			break
		// kilocode_change start
		case "morphApiKey":
			await updateGlobalState("morphApiKey", message.text)
			await provider.postStateToWebview()
			break
		// kilocode_change end
		case "updateVSCodeSetting": {
			const { setting, value } = message

			if (setting !== undefined && value !== undefined) {
				if (ALLOWED_VSCODE_SETTINGS.has(setting)) {
					await vscode.workspace.getConfiguration().update(setting, value, true)
				} else {
					vscode.window.showErrorMessage(`Cannot update restricted VSCode setting: ${setting}`)
				}
			}

			break
		}
		case "getVSCodeSetting":
			const { setting } = message

			if (setting) {
				try {
					await provider.postMessageToWebview({
						type: "vsCodeSetting",
						setting,
						value: vscode.workspace.getConfiguration().get(setting),
					})
				} catch (error) {
					console.error(`Failed to get VSCode setting ${message.setting}:`, error)

					await provider.postMessageToWebview({
						type: "vsCodeSetting",
						setting,
						error: `Failed to get setting: ${error.message}`,
						value: undefined,
					})
				}
			}

			break
		case "alwaysApproveResubmit":
			await updateGlobalState("alwaysApproveResubmit", message.bool ?? false)
			await provider.postStateToWebview()
			break
		case "requestDelaySeconds":
			await updateGlobalState("requestDelaySeconds", message.value ?? 5)
			await provider.postStateToWebview()
			break
		case "writeDelayMs":
			await updateGlobalState("writeDelayMs", message.value)
			await provider.postStateToWebview()
			break
		case "diagnosticsEnabled":
			await updateGlobalState("diagnosticsEnabled", message.bool ?? true)
			await provider.postStateToWebview()
			break
		case "terminalOutputLineLimit":
			// Validate that the line limit is a positive number
			const lineLimit = message.value
			if (typeof lineLimit === "number" && lineLimit > 0) {
				await updateGlobalState("terminalOutputLineLimit", lineLimit)
				await provider.postStateToWebview()
			} else {
				vscode.window.showErrorMessage(
					t("common:errors.invalid_line_limit") || "Terminal output line limit must be a positive number",
				)
			}
			break
		case "terminalOutputCharacterLimit":
			// Validate that the character limit is a positive number
			const charLimit = message.value
			if (typeof charLimit === "number" && charLimit > 0) {
				await updateGlobalState("terminalOutputCharacterLimit", charLimit)
				await provider.postStateToWebview()
			} else {
				vscode.window.showErrorMessage(
					t("common:errors.invalid_character_limit") ||
						"Terminal output character limit must be a positive number",
				)
			}
			break
		case "terminalShellIntegrationTimeout":
			await updateGlobalState("terminalShellIntegrationTimeout", message.value)
			await provider.postStateToWebview()
			if (message.value !== undefined) {
				Terminal.setShellIntegrationTimeout(message.value)
			}
			break
		case "terminalShellIntegrationDisabled":
			await updateGlobalState("terminalShellIntegrationDisabled", message.bool)
			await provider.postStateToWebview()
			if (message.bool !== undefined) {
				Terminal.setShellIntegrationDisabled(message.bool)
			}
			break
		case "terminalCommandDelay":
			await updateGlobalState("terminalCommandDelay", message.value)
			await provider.postStateToWebview()
			if (message.value !== undefined) {
				Terminal.setCommandDelay(message.value)
			}
			break
		case "terminalPowershellCounter":
			await updateGlobalState("terminalPowershellCounter", message.bool)
			await provider.postStateToWebview()
			if (message.bool !== undefined) {
				Terminal.setPowershellCounter(message.bool)
			}
			break
		case "terminalZshClearEolMark":
			await updateGlobalState("terminalZshClearEolMark", message.bool)
			await provider.postStateToWebview()
			if (message.bool !== undefined) {
				Terminal.setTerminalZshClearEolMark(message.bool)
			}
			break
		case "terminalZshOhMy":
			await updateGlobalState("terminalZshOhMy", message.bool)
			await provider.postStateToWebview()
			if (message.bool !== undefined) {
				Terminal.setTerminalZshOhMy(message.bool)
			}
			break
		case "terminalZshP10k":
			await updateGlobalState("terminalZshP10k", message.bool)
			await provider.postStateToWebview()
			if (message.bool !== undefined) {
				Terminal.setTerminalZshP10k(message.bool)
			}
			break
		case "terminalZdotdir":
			await updateGlobalState("terminalZdotdir", message.bool)
			await provider.postStateToWebview()
			if (message.bool !== undefined) {
				Terminal.setTerminalZdotdir(message.bool)
			}
			break
		case "terminalCompressProgressBar":
			await updateGlobalState("terminalCompressProgressBar", message.bool)
			await provider.postStateToWebview()
			if (message.bool !== undefined) {
				Terminal.setCompressProgressBar(message.bool)
			}
			break
		case "mode":
			await provider.handleModeSwitch(message.text as Mode)
			break
		case "updateSupportPrompt":
			try {
				if (!message?.values) {
					return
				}

				// Replace all prompts with the new values from the cached state
				await updateGlobalState("customSupportPrompts", message.values)
				await provider.postStateToWebview()
			} catch (error) {
				provider.log(
					`Error update support prompt: ${JSON.stringify(error, Object.getOwnPropertyNames(error), 2)}`,
				)
				vscode.window.showErrorMessage(t("common:errors.update_support_prompt"))
			}
			break
		case "updatePrompt":
			if (message.promptMode && message.customPrompt !== undefined) {
				const existingPrompts = getGlobalState("customModePrompts") ?? {}
				const updatedPrompts = { ...existingPrompts, [message.promptMode]: message.customPrompt }
				await updateGlobalState("customModePrompts", updatedPrompts)
				const currentState = await provider.getStateToPostToWebview()
				const stateWithPrompts = {
					...currentState,
					customModePrompts: updatedPrompts,
					hasOpenedModeSelector: currentState.hasOpenedModeSelector ?? false,
				}
				provider.postMessageToWebview({ type: "state", state: stateWithPrompts })

				if (TelemetryService.hasInstance()) {
					// Determine which setting was changed by comparing objects
					const oldPrompt = existingPrompts[message.promptMode] || {}
					const newPrompt = message.customPrompt
					const changedSettings = Object.keys(newPrompt).filter(
						(key) =>
							JSON.stringify((oldPrompt as Record<string, unknown>)[key]) !==
							JSON.stringify((newPrompt as Record<string, unknown>)[key]),
					)

					if (changedSettings.length > 0) {
						TelemetryService.instance.captureModeSettingChanged(changedSettings[0])
					}
				}
			}
			break
		case "deleteMessage": {
			if (provider.getCurrentTask() && typeof message.value === "number" && message.value) {
				await handleMessageModificationsOperation(message.value, "delete")
			}
			break
		}
		case "submitEditedMessage": {
			if (
				provider.getCurrentTask() &&
				typeof message.value === "number" &&
				message.value &&
				message.editedMessageContent
			) {
				await handleMessageModificationsOperation(
					message.value,
					"edit",
					message.editedMessageContent,
					message.images,
				)
			}
			break
		}
		case "screenshotQuality":
			await updateGlobalState("screenshotQuality", message.value)
			await provider.postStateToWebview()
			break
		case "maxOpenTabsContext":
			const tabCount = Math.min(Math.max(0, message.value ?? 20), 500)
			await updateGlobalState("maxOpenTabsContext", tabCount)
			await provider.postStateToWebview()
			break
		case "maxWorkspaceFiles":
			const fileCount = Math.min(Math.max(0, message.value ?? 200), 500)
			await updateGlobalState("maxWorkspaceFiles", fileCount)
			await provider.postStateToWebview()
			break
		case "alwaysAllowFollowupQuestions":
			await updateGlobalState("alwaysAllowFollowupQuestions", message.bool ?? false)
			await provider.postStateToWebview()
			break
		case "followupAutoApproveTimeoutMs":
			await updateGlobalState("followupAutoApproveTimeoutMs", message.value)
			await provider.postStateToWebview()
			break
		case "browserToolEnabled":
			await updateGlobalState("browserToolEnabled", message.bool ?? true)
			await provider.postStateToWebview()
			break
		case "language":
			changeLanguage(message.text ?? "en")
			await updateGlobalState("language", message.text as Language)
			await provider.postStateToWebview()
			break
		case "openRouterImageApiKey":
			await provider.contextProxy.setValue("openRouterImageApiKey", message.text)
			await provider.postStateToWebview()
			break
		case "openRouterImageGenerationSelectedModel":
			await provider.contextProxy.setValue("openRouterImageGenerationSelectedModel", message.text)
			await provider.postStateToWebview()
			break
		case "showRooIgnoredFiles":
			await updateGlobalState("showRooIgnoredFiles", message.bool ?? false)
			await provider.postStateToWebview()
			break
		case "hasOpenedModeSelector":
			await updateGlobalState("hasOpenedModeSelector", message.bool ?? true)
			await provider.postStateToWebview()
			break
		case "maxReadFileLine":
			await updateGlobalState("maxReadFileLine", message.value)
			await provider.postStateToWebview()
			break
		// kilocode_change start
		case "kiloCodeImageApiKey":
			await provider.contextProxy.setValue("kiloCodeImageApiKey", message.text)
			await provider.postStateToWebview()
			break
		case "showAutoApproveMenu":
			await updateGlobalState("showAutoApproveMenu", message.bool ?? true)
			await provider.postStateToWebview()
			break
		case "showTaskTimeline":
			await updateGlobalState("showTaskTimeline", message.bool ?? false)
			await provider.postStateToWebview()
			break
		case "allowVeryLargeReads":
			await updateGlobalState("allowVeryLargeReads", message.bool ?? false)
			await provider.postStateToWebview()
			break
		// kilocode_change end
		case "maxImageFileSize":
			await updateGlobalState("maxImageFileSize", message.value)
			await provider.postStateToWebview()
			break
		case "maxTotalImageSize":
			await updateGlobalState("maxTotalImageSize", message.value)
			await provider.postStateToWebview()
			break
		case "maxConcurrentFileReads":
			const valueToSave = message.value // Capture the value intended for saving
			await updateGlobalState("maxConcurrentFileReads", valueToSave)
			await provider.postStateToWebview()
			break
		case "includeDiagnosticMessages":
			// Only apply default if the value is truly undefined (not false)
			const includeValue = message.bool !== undefined ? message.bool : true
			await updateGlobalState("includeDiagnosticMessages", includeValue)
			await provider.postStateToWebview()
			break
		case "maxDiagnosticMessages":
			await updateGlobalState("maxDiagnosticMessages", message.value ?? 50)
			await provider.postStateToWebview()
			break
		case "setHistoryPreviewCollapsed": // Add the new case handler
			await updateGlobalState("historyPreviewCollapsed", message.bool ?? false)
			// No need to call postStateToWebview here as the UI already updated optimistically
			break
		case "toggleApiConfigPin":
			if (message.text) {
				const currentPinned = getGlobalState("pinnedApiConfigs") ?? {}
				const updatedPinned: Record<string, boolean> = { ...currentPinned }

				if (currentPinned[message.text]) {
					delete updatedPinned[message.text]
				} else {
					updatedPinned[message.text] = true
				}

				await updateGlobalState("pinnedApiConfigs", updatedPinned)
				await provider.postStateToWebview()
			}
			break
		case "enhancementApiConfigId":
			await updateGlobalState("enhancementApiConfigId", message.text)
			await provider.postStateToWebview()
			break
		// kilocode_change start - commitMessageApiConfigId
		case "commitMessageApiConfigId":
			await updateGlobalState("commitMessageApiConfigId", message.text)
			await provider.postStateToWebview()
			break
		// kilocode_change end - commitMessageApiConfigId
		// kilocode_change start - terminalCommandApiConfigId
		case "terminalCommandApiConfigId":
			await updateGlobalState("terminalCommandApiConfigId", message.text)
			await provider.postStateToWebview()
			break
		// kilocode_change end - terminalCommandApiConfigId
		// kilocode_change start - ghostServiceSettings
		case "ghostServiceSettings":
			if (!message.values) {
				return
			}
			// Validate ghostServiceSettings structure
			const ghostServiceSettings = ghostServiceSettingsSchema.parse(message.values)
			await updateGlobalState("ghostServiceSettings", ghostServiceSettings)
			await provider.postStateToWebview()
			vscode.commands.executeCommand("kilo-code.ghost.reload")
			break
		// kilocode_change end
		case "includeTaskHistoryInEnhance":
			await updateGlobalState("includeTaskHistoryInEnhance", message.bool ?? true)
			await provider.postStateToWebview()
			break
		case "condensingApiConfigId":
			await updateGlobalState("condensingApiConfigId", message.text)
			await provider.postStateToWebview()
			break
		case "updateCondensingPrompt":
			// Store the condensing prompt in customSupportPrompts["CONDENSE"] instead of customCondensingPrompt
			const currentSupportPrompts = getGlobalState("customSupportPrompts") ?? {}
			const updatedSupportPrompts = { ...currentSupportPrompts, CONDENSE: message.text }
			await updateGlobalState("customSupportPrompts", updatedSupportPrompts)
			// Also update the old field for backward compatibility during migration
			await updateGlobalState("customCondensingPrompt", message.text)
			await provider.postStateToWebview()
			break
		case "profileThresholds":
			await updateGlobalState("profileThresholds", message.values)
			await provider.postStateToWebview()
			break
		case "autoApprovalEnabled":
			await updateGlobalState("autoApprovalEnabled", message.bool ?? false)
			await provider.postStateToWebview()
			break
		case "enhancePrompt":
			if (message.text) {
				try {
					const state = await provider.getState()

					const {
						apiConfiguration,
						customSupportPrompts,
						listApiConfigMeta = [],
						enhancementApiConfigId,
						includeTaskHistoryInEnhance,
					} = state

					const currentCline = provider.getCurrentTask()

					const result = await MessageEnhancer.enhanceMessage({
						text: message.text,
						apiConfiguration,
						customSupportPrompts,
						listApiConfigMeta,
						enhancementApiConfigId,
						includeTaskHistoryInEnhance,
						currentClineMessages: currentCline?.clineMessages,
						providerSettingsManager: provider.providerSettingsManager,
					})

					if (result.success && result.enhancedText) {
						// Capture telemetry for prompt enhancement
						MessageEnhancer.captureTelemetry(currentCline?.taskId, includeTaskHistoryInEnhance)
						await provider.postMessageToWebview({ type: "enhancedPrompt", text: result.enhancedText })
					} else {
						throw new Error(result.error || "Unknown error")
					}
				} catch (error) {
					provider.log(
						`Error enhancing prompt: ${JSON.stringify(error, Object.getOwnPropertyNames(error), 2)}`,
					)

					TelemetryService.instance.captureException(error, { context: "enhance_prompt" }) // kilocode_change
					vscode.window.showErrorMessage(t("common:errors.enhance_prompt"))
					await provider.postMessageToWebview({ type: "enhancedPrompt" })
				}
			}
			break
		case "getSystemPrompt":
			try {
				const systemPrompt = await generateSystemPrompt(provider, message)

				await provider.postMessageToWebview({
					type: "systemPrompt",
					text: systemPrompt,
					mode: message.mode,
				})
			} catch (error) {
				provider.log(
					`Error getting system prompt:  ${JSON.stringify(error, Object.getOwnPropertyNames(error), 2)}`,
				)
				vscode.window.showErrorMessage(t("common:errors.get_system_prompt"))
			}
			break
		case "copySystemPrompt":
			try {
				const systemPrompt = await generateSystemPrompt(provider, message)

				await vscode.env.clipboard.writeText(systemPrompt)
				await vscode.window.showInformationMessage(t("common:info.clipboard_copy"))
			} catch (error) {
				provider.log(
					`Error getting system prompt:  ${JSON.stringify(error, Object.getOwnPropertyNames(error), 2)}`,
				)
				vscode.window.showErrorMessage(t("common:errors.get_system_prompt"))
			}
			break
		case "searchCommits": {
			const cwd = getCurrentCwd()
			if (cwd) {
				try {
					const commits = await searchCommits(message.query || "", cwd)
					await provider.postMessageToWebview({
						type: "commitSearchResults",
						commits,
					})
				} catch (error) {
					provider.log(
						`Error searching commits: ${JSON.stringify(error, Object.getOwnPropertyNames(error), 2)}`,
					)
					vscode.window.showErrorMessage(t("common:errors.search_commits"))
				}
			}
			break
		}
		// kilocode_change start
		case "showFeedbackOptions": {
			const githubIssuesText = t("common:feedback.githubIssues")
			const discordText = t("common:feedback.discord")
			const customerSupport = t("common:feedback.customerSupport")

			const answer = await vscode.window.showInformationMessage(
				t("common:feedback.description"),
				{ modal: true },
				githubIssuesText,
				discordText,
				customerSupport,
			)

			if (answer === githubIssuesText) {
				await vscode.env.openExternal(vscode.Uri.parse("https://github.com/Kilo-Org/kilocode/issues"))
			} else if (answer === discordText) {
				await vscode.env.openExternal(vscode.Uri.parse("https://discord.gg/fxrhCFGhkP"))
			} else if (answer === customerSupport) {
				await vscode.env.openExternal(vscode.Uri.parse("https://kilocode.ai/support"))
			}
			break
		}
		// kilocode_change end
		case "searchFiles": {
			const workspacePath = getCurrentCwd()

			if (!workspacePath) {
				// Handle case where workspace path is not available
				await provider.postMessageToWebview({
					type: "fileSearchResults",
					results: [],
					requestId: message.requestId,
					error: "No workspace path available",
				})
				break
			}
			try {
				// Call file search service with query from message
				const results = await searchWorkspaceFiles(
					message.query || "",
					workspacePath,
					20, // Use default limit, as filtering is now done in the backend
				)

				// Send results back to webview
				await provider.postMessageToWebview({
					type: "fileSearchResults",
					results,
					requestId: message.requestId,
				})
			} catch (error) {
				const errorMessage = error instanceof Error ? error.message : String(error)

				// Send error response to webview
				await provider.postMessageToWebview({
					type: "fileSearchResults",
					results: [],
					error: errorMessage,
					requestId: message.requestId,
				})
			}
			break
		}
		case "updateTodoList": {
			const payload = message.payload as { todos?: any[] }
			const todos = payload?.todos
			if (Array.isArray(todos)) {
				await setPendingTodoList(todos)
			}
			break
		}
		case "saveApiConfiguration":
			if (message.text && message.apiConfiguration) {
				try {
					await provider.providerSettingsManager.saveConfig(message.text, message.apiConfiguration)
					const listApiConfig = await provider.providerSettingsManager.listConfig()
					await updateGlobalState("listApiConfigMeta", listApiConfig)
				} catch (error) {
					provider.log(
						`Error save api configuration: ${JSON.stringify(error, Object.getOwnPropertyNames(error), 2)}`,
					)
					vscode.window.showErrorMessage(t("common:errors.save_api_config"))
				}
			}
			break
		case "upsertApiConfiguration":
			// kilocode_change start: check for kilocodeToken change to remove organizationId
			if (message.text && message.apiConfiguration) {
				let configToSave = message.apiConfiguration
				try {
					const { ...currentConfig } = await provider.providerSettingsManager.getProfile({
						name: message.text,
					})
					// Only clear organization ID if we actually had a kilocode token before and it's different now
					const hadPreviousToken = currentConfig.kilocodeToken !== undefined
					const hasNewToken = message.apiConfiguration.kilocodeToken !== undefined
					const tokensAreDifferent = currentConfig.kilocodeToken !== message.apiConfiguration.kilocodeToken

					if (hadPreviousToken && hasNewToken && tokensAreDifferent) {
						configToSave = { ...message.apiConfiguration, kilocodeOrganizationId: undefined }
					}
					if (currentConfig.kilocodeOrganizationId !== message.apiConfiguration.kilocodeOrganizationId) {
						await flushModels("kilocode-openrouter")
						const models = await getModels({
							provider: "kilocode-openrouter",
							kilocodeOrganizationId: message.apiConfiguration.kilocodeOrganizationId,
							kilocodeToken: message.apiConfiguration.kilocodeToken,
						})
						provider.postMessageToWebview({
							type: "routerModels",
							routerModels: { "kilocode-openrouter": models } as Record<RouterName, ModelRecord>,
						})
					}
				} catch (error) {
					// Config might not exist yet, that's fine
				}

				await provider.upsertProviderProfile(message.text, configToSave)
			}
			// kilocode_change end
			break
		case "renameApiConfiguration":
			if (message.values && message.apiConfiguration) {
				try {
					const { oldName, newName } = message.values

					if (oldName === newName) {
						break
					}

					// Load the old configuration to get its ID.
					const { id } = await provider.providerSettingsManager.getProfile({ name: oldName })

					// Create a new configuration with the new name and old ID.
					await provider.providerSettingsManager.saveConfig(newName, { ...message.apiConfiguration, id })

					// Delete the old configuration.
					await provider.providerSettingsManager.deleteConfig(oldName)

					// Re-activate to update the global settings related to the
					// currently activated provider profile.
					await provider.activateProviderProfile({ name: newName })
				} catch (error) {
					provider.log(
						`Error rename api configuration: ${JSON.stringify(error, Object.getOwnPropertyNames(error), 2)}`,
					)

					vscode.window.showErrorMessage(t("common:errors.rename_api_config"))
				}
			}
			break
		case "loadApiConfiguration":
			if (message.text) {
				try {
					await provider.activateProviderProfile({ name: message.text })
				} catch (error) {
					provider.log(
						`Error load api configuration: ${JSON.stringify(error, Object.getOwnPropertyNames(error), 2)}`,
					)
					vscode.window.showErrorMessage(t("common:errors.load_api_config"))
				}
			}
			break
		case "loadApiConfigurationById":
			if (message.text) {
				try {
					await provider.activateProviderProfile({ id: message.text })
				} catch (error) {
					provider.log(
						`Error load api configuration by ID: ${JSON.stringify(error, Object.getOwnPropertyNames(error), 2)}`,
					)
					vscode.window.showErrorMessage(t("common:errors.load_api_config"))
				}
			}
			break
		case "deleteApiConfiguration":
			if (message.text) {
				const answer = await vscode.window.showInformationMessage(
					t("common:confirmation.delete_config_profile"),
					{ modal: true },
					t("common:answers.yes"),
				)

				if (answer !== t("common:answers.yes")) {
					break
				}

				const oldName = message.text

				const newName = (await provider.providerSettingsManager.listConfig()).filter(
					(c) => c.name !== oldName,
				)[0]?.name

				if (!newName) {
					vscode.window.showErrorMessage(t("common:errors.delete_api_config"))
					return
				}

				try {
					await provider.providerSettingsManager.deleteConfig(oldName)
					await provider.activateProviderProfile({ name: newName })
				} catch (error) {
					provider.log(
						`Error delete api configuration: ${JSON.stringify(error, Object.getOwnPropertyNames(error), 2)}`,
					)

					vscode.window.showErrorMessage(t("common:errors.delete_api_config"))
				}
			}
			break
		case "deleteMessageConfirm":
			if (message.messageTs) {
				await handleDeleteMessageConfirm(message.messageTs, message.restoreCheckpoint)
			}
			break
		case "editMessageConfirm":
			if (message.messageTs && message.text) {
				await handleEditMessageConfirm(
					message.messageTs,
					message.text,
					message.restoreCheckpoint,
					message.images,
				)
			}
			break
		case "getListApiConfiguration":
			try {
				const listApiConfig = await provider.providerSettingsManager.listConfig()
				await updateGlobalState("listApiConfigMeta", listApiConfig)
				provider.postMessageToWebview({ type: "listApiConfig", listApiConfig })
			} catch (error) {
				provider.log(
					`Error get list api configuration: ${JSON.stringify(error, Object.getOwnPropertyNames(error), 2)}`,
				)
				vscode.window.showErrorMessage(t("common:errors.list_api_config"))
			}
			break
		case "updateExperimental": {
			if (!message.values) {
				break
			}

			const updatedExperiments = {
				...(getGlobalState("experiments") ?? experimentDefault),
				...message.values,
			}

			await updateGlobalState("experiments", updatedExperiments)

			await provider.postStateToWebview()
			break
		}
		case "updateMcpTimeout":
			if (message.serverName && typeof message.timeout === "number") {
				try {
					await provider
						.getMcpHub()
						?.updateServerTimeout(
							message.serverName,
							message.timeout,
							message.source as "global" | "project",
						)
				} catch (error) {
					provider.log(
						`Failed to update timeout for ${message.serverName}: ${JSON.stringify(error, Object.getOwnPropertyNames(error), 2)}`,
					)
					vscode.window.showErrorMessage(t("common:errors.update_server_timeout"))
				}
			}
			break
		case "updateCustomMode":
			if (message.modeConfig) {
				// Check if this is a new mode or an update to an existing mode
				const existingModes = await provider.customModesManager.getCustomModes()
				const isNewMode = !existingModes.some((mode) => mode.slug === message.modeConfig?.slug)

				await provider.customModesManager.updateCustomMode(message.modeConfig.slug, message.modeConfig)
				// Update state after saving the mode
				const customModes = await provider.customModesManager.getCustomModes()
				await updateGlobalState("customModes", customModes)
				await updateGlobalState("mode", message.modeConfig.slug)
				await provider.postStateToWebview()

				// Track telemetry for custom mode creation or update
				if (TelemetryService.hasInstance()) {
					if (isNewMode) {
						// This is a new custom mode
						TelemetryService.instance.captureCustomModeCreated(
							message.modeConfig.slug,
							message.modeConfig.name,
						)
					} else {
						// Determine which setting was changed by comparing objects
						const existingMode = existingModes.find((mode) => mode.slug === message.modeConfig?.slug)
						const changedSettings = existingMode
							? Object.keys(message.modeConfig).filter(
									(key) =>
										JSON.stringify((existingMode as Record<string, unknown>)[key]) !==
										JSON.stringify((message.modeConfig as Record<string, unknown>)[key]),
								)
							: []

						if (changedSettings.length > 0) {
							TelemetryService.instance.captureModeSettingChanged(changedSettings[0])
						}
					}
				}
			}
			break
		case "deleteCustomMode":
			if (message.slug) {
				// Get the mode details to determine source and rules folder path
				const customModes = await provider.customModesManager.getCustomModes()
				const modeToDelete = customModes.find((mode) => mode.slug === message.slug)

				if (!modeToDelete) {
					break
				}

				// Determine the scope based on source (project or global)
				const scope = modeToDelete.source || "global"

				// Determine the rules folder path
				let rulesFolderPath: string
				if (scope === "project") {
					const workspacePath = getWorkspacePath()
					if (workspacePath) {
						rulesFolderPath = path.join(workspacePath, ".roo", `rules-${message.slug}`)
					} else {
						rulesFolderPath = path.join(".roo", `rules-${message.slug}`)
					}
				} else {
					// Global scope - use OS home directory
					const homeDir = os.homedir()
					rulesFolderPath = path.join(homeDir, ".roo", `rules-${message.slug}`)
				}

				// Check if the rules folder exists
				const rulesFolderExists = await fileExistsAtPath(rulesFolderPath)

				// If this is a check request, send back the folder info
				if (message.checkOnly) {
					await provider.postMessageToWebview({
						type: "deleteCustomModeCheck",
						slug: message.slug,
						rulesFolderPath: rulesFolderExists ? rulesFolderPath : undefined,
					})
					break
				}

				// Delete the mode
				await provider.customModesManager.deleteCustomMode(message.slug)

				// Delete the rules folder if it exists
				if (rulesFolderExists) {
					try {
						await fs.rm(rulesFolderPath, { recursive: true, force: true })
						provider.log(`Deleted rules folder for mode ${message.slug}: ${rulesFolderPath}`)
					} catch (error) {
						provider.log(`Failed to delete rules folder for mode ${message.slug}: ${error}`)
						// Notify the user about the failure
						vscode.window.showErrorMessage(
							t("common:errors.delete_rules_folder_failed", {
								rulesFolderPath,
								error: error instanceof Error ? error.message : String(error),
							}),
						)
						// Continue with mode deletion even if folder deletion fails
					}
				}

				// Switch back to default mode after deletion
				await updateGlobalState("mode", defaultModeSlug)
				await provider.postStateToWebview()
			}
			break
		case "exportMode":
			if (message.slug) {
				try {
					// Get custom mode prompts to check if built-in mode has been customized
					const customModePrompts = getGlobalState("customModePrompts") || {}
					const customPrompt = customModePrompts[message.slug]

					// Export the mode with any customizations merged directly
					const result = await provider.customModesManager.exportModeWithRules(message.slug, customPrompt)

					if (result.success && result.yaml) {
						// Get last used directory for export
						const lastExportPath = getGlobalState("lastModeExportPath")
						let defaultUri: vscode.Uri

						if (lastExportPath) {
							// Use the directory from the last export
							const lastDir = path.dirname(lastExportPath)
							defaultUri = vscode.Uri.file(path.join(lastDir, `${message.slug}-export.yaml`))
						} else {
							// Default to workspace or home directory
							const workspaceFolders = vscode.workspace.workspaceFolders
							if (workspaceFolders && workspaceFolders.length > 0) {
								defaultUri = vscode.Uri.file(
									path.join(workspaceFolders[0].uri.fsPath, `${message.slug}-export.yaml`),
								)
							} else {
								defaultUri = vscode.Uri.file(`${message.slug}-export.yaml`)
							}
						}

						// Show save dialog
						const saveUri = await vscode.window.showSaveDialog({
							defaultUri,
							filters: {
								"YAML files": ["yaml", "yml"],
							},
							title: "Save mode export",
						})

						if (saveUri && result.yaml) {
							// Save the directory for next time
							await updateGlobalState("lastModeExportPath", saveUri.fsPath)

							// Write the file to the selected location
							await fs.writeFile(saveUri.fsPath, result.yaml, "utf-8")

							// Send success message to webview
							provider.postMessageToWebview({
								type: "exportModeResult",
								success: true,
								slug: message.slug,
							})

							// Show info message
							vscode.window.showInformationMessage(t("common:info.mode_exported", { mode: message.slug }))
						} else {
							// User cancelled the save dialog
							provider.postMessageToWebview({
								type: "exportModeResult",
								success: false,
								error: "Export cancelled",
								slug: message.slug,
							})
						}
					} else {
						// Send error message to webview
						provider.postMessageToWebview({
							type: "exportModeResult",
							success: false,
							error: result.error,
							slug: message.slug,
						})
					}
				} catch (error) {
					const errorMessage = error instanceof Error ? error.message : String(error)
					provider.log(`Failed to export mode ${message.slug}: ${errorMessage}`)

					// Send error message to webview
					provider.postMessageToWebview({
						type: "exportModeResult",
						success: false,
						error: errorMessage,
						slug: message.slug,
					})
				}
			}
			break
		case "importMode":
			try {
				// Get last used directory for import
				const lastImportPath = getGlobalState("lastModeImportPath")
				let defaultUri: vscode.Uri | undefined

				if (lastImportPath) {
					// Use the directory from the last import
					const lastDir = path.dirname(lastImportPath)
					defaultUri = vscode.Uri.file(lastDir)
				} else {
					// Default to workspace or home directory
					const workspaceFolders = vscode.workspace.workspaceFolders
					if (workspaceFolders && workspaceFolders.length > 0) {
						defaultUri = vscode.Uri.file(workspaceFolders[0].uri.fsPath)
					}
				}

				// Show file picker to select YAML file
				const fileUri = await vscode.window.showOpenDialog({
					canSelectFiles: true,
					canSelectFolders: false,
					canSelectMany: false,
					defaultUri,
					filters: {
						"YAML files": ["yaml", "yml"],
					},
					title: "Select mode export file to import",
				})

				if (fileUri && fileUri[0]) {
					// Save the directory for next time
					await updateGlobalState("lastModeImportPath", fileUri[0].fsPath)

					// Read the file content
					const yamlContent = await fs.readFile(fileUri[0].fsPath, "utf-8")

					// Import the mode with the specified source level
					const result = await provider.customModesManager.importModeWithRules(
						yamlContent,
						message.source || "project", // Default to project if not specified
					)

					if (result.success) {
						// Update state after importing
						const customModes = await provider.customModesManager.getCustomModes()
						await updateGlobalState("customModes", customModes)
						await provider.postStateToWebview()

						// Send success message to webview
						provider.postMessageToWebview({
							type: "importModeResult",
							success: true,
						})

						// Show success message
						vscode.window.showInformationMessage(t("common:info.mode_imported"))
					} else {
						// Send error message to webview
						provider.postMessageToWebview({
							type: "importModeResult",
							success: false,
							error: result.error,
						})

						// Show error message
						vscode.window.showErrorMessage(t("common:errors.mode_import_failed", { error: result.error }))
					}
				} else {
					// User cancelled the file dialog - reset the importing state
					provider.postMessageToWebview({
						type: "importModeResult",
						success: false,
						error: "cancelled",
					})
				}
			} catch (error) {
				const errorMessage = error instanceof Error ? error.message : String(error)
				provider.log(`Failed to import mode: ${errorMessage}`)

				// Send error message to webview
				provider.postMessageToWebview({
					type: "importModeResult",
					success: false,
					error: errorMessage,
				})

				// Show error message
				vscode.window.showErrorMessage(t("common:errors.mode_import_failed", { error: errorMessage }))
			}
			break
		case "checkRulesDirectory":
			if (message.slug) {
				const hasContent = await provider.customModesManager.checkRulesDirectoryHasContent(message.slug)

				provider.postMessageToWebview({
					type: "checkRulesDirectoryResult",
					slug: message.slug,
					hasContent: hasContent,
				})
			}
			break
		case "humanRelayResponse":
			if (message.requestId && message.text) {
				vscode.commands.executeCommand(getCommand("handleHumanRelayResponse"), {
					requestId: message.requestId,
					text: message.text,
					cancelled: false,
				})
			}
			break

		case "humanRelayCancel":
			if (message.requestId) {
				vscode.commands.executeCommand(getCommand("handleHumanRelayResponse"), {
					requestId: message.requestId,
					cancelled: true,
				})
			}
			break

		// kilocode_change_start
		case "fetchProfileDataRequest":
			try {
				const { apiConfiguration } = await provider.getState()
				const kilocodeToken = apiConfiguration?.kilocodeToken

				if (!kilocodeToken) {
					provider.log("KiloCode token not found in extension state.")
					provider.postMessageToWebview({
						type: "profileDataResponse",
						payload: { success: false, error: "KiloCode API token not configured." },
					})
					break
				}

				// Changed to /api/profile
				const response = await axios.get<Omit<ProfileData, "kilocodeToken">>(
					`${getKiloBaseUriFromToken(kilocodeToken)}/api/profile`,
					{
						headers: {
							Authorization: `Bearer ${kilocodeToken}`,
							"Content-Type": "application/json",
						},
					},
				)

				// Go back to Personal when no longer part of the current set organization
				const organizationExists = (response.data.organizations ?? []).some(
					({ id }) => id === apiConfiguration?.kilocodeOrganizationId,
				)
				if (apiConfiguration?.kilocodeOrganizationId && !organizationExists) {
					provider.upsertProviderProfile(provider.providerSettingsManager.activateProfile.name, {
						...apiConfiguration,
						kilocodeOrganizationId: undefined,
					})
				}

				provider.postMessageToWebview({
					type: "profileDataResponse", // Assuming this response type is still appropriate for /api/profile
					payload: { success: true, data: { kilocodeToken, ...response.data } },
				})
			} catch (error: any) {
				const errorMessage =
					error.response?.data?.message ||
					error.message ||
					"Failed to fetch general profile data from backend."
				provider.log(`Error fetching general profile data: ${errorMessage}`)
				provider.postMessageToWebview({
					type: "profileDataResponse",
					payload: { success: false, error: errorMessage },
				})
			}
			break
		case "fetchBalanceDataRequest": // New handler
			try {
				const { apiConfiguration } = await provider.getState()
				const { kilocodeToken, kilocodeOrganizationId } = apiConfiguration ?? {}

				if (!kilocodeToken) {
					provider.log("KiloCode token not found in extension state for balance data.")
					provider.postMessageToWebview({
						type: "balanceDataResponse", // New response type
						payload: { success: false, error: "KiloCode API token not configured." },
					})
					break
				}

				const headers: Record<string, string> = {
					Authorization: `Bearer ${kilocodeToken}`,
					"Content-Type": "application/json",
				}

				if (kilocodeOrganizationId) {
					headers["X-KiloCode-OrganizationId"] = kilocodeOrganizationId
				}

				const response = await axios.get(`${getKiloBaseUriFromToken(kilocodeToken)}/api/profile/balance`, {
					// Original path for balance
					headers,
				})
				provider.postMessageToWebview({
					type: "balanceDataResponse", // New response type
					payload: { success: true, data: response.data },
				})
			} catch (error: any) {
				const errorMessage =
					error.response?.data?.message || error.message || "Failed to fetch balance data from backend."
				provider.log(`Error fetching balance data: ${errorMessage}`)
				provider.postMessageToWebview({
					type: "balanceDataResponse", // New response type
					payload: { success: false, error: errorMessage },
				})
			}
			break
		case "shopBuyCredits": // New handler
			try {
				const { apiConfiguration } = await provider.getState()
				const kilocodeToken = apiConfiguration?.kilocodeToken
				if (!kilocodeToken) {
					provider.log("KiloCode token not found in extension state for buy credits.")
					break
				}
				const credits = message.values?.credits || 50
				const uriScheme = message.values?.uriScheme || "vscode"
				const uiKind = message.values?.uiKind || "Desktop"
				const source = uiKind === "Web" ? "web" : uriScheme

				const baseUrl = getKiloBaseUriFromToken(kilocodeToken)
				const response = await axios.post(
					`${baseUrl}/payments/topup?origin=extension&source=${source}&amount=${credits}`,
					{},
					{
						headers: {
							Authorization: `Bearer ${kilocodeToken}`,
							"Content-Type": "application/json",
						},
						maxRedirects: 0, // Prevent axios from following redirects automatically
						validateStatus: (status) => status < 400, // Accept 3xx status codes
					},
				)
				if (response.status !== 303 || !response.headers.location) {
					return
				}
				await vscode.env.openExternal(vscode.Uri.parse(response.headers.location))
			} catch (error: any) {
				const errorMessage = error?.message || "Unknown error"
				const errorStack = error?.stack ? ` Stack: ${error.stack}` : ""
				provider.log(`Error redirecting to payment page: ${errorMessage}.${errorStack}`)
				provider.postMessageToWebview({
					type: "updateProfileData",
				})
			}
			break

		case "fetchMcpMarketplace": {
			await provider.fetchMcpMarketplace(message.bool)
			break
		}

		case "downloadMcp": {
			if (message.mcpId) {
				await provider.downloadMcp(message.mcpId)
			}
			break
		}

		case "silentlyRefreshMcpMarketplace": {
			await provider.silentlyRefreshMcpMarketplace()
			break
		}

		case "toggleWorkflow": {
			if (message.workflowPath && typeof message.enabled === "boolean" && typeof message.isGlobal === "boolean") {
				await toggleWorkflow(
					message.workflowPath,
					message.enabled,
					message.isGlobal,
					provider.contextProxy,
					provider.context,
				)
				await provider.postRulesDataToWebview()
			}
			break
		}

		case "refreshRules": {
			await provider.postRulesDataToWebview()
			break
		}

		case "toggleRule": {
			if (message.rulePath && typeof message.enabled === "boolean" && typeof message.isGlobal === "boolean") {
				await toggleRule(
					message.rulePath,
					message.enabled,
					message.isGlobal,
					provider.contextProxy,
					provider.context,
				)
				await provider.postRulesDataToWebview()
			}
			break
		}

		case "createRuleFile": {
			if (
				message.filename &&
				typeof message.isGlobal === "boolean" &&
				(message.ruleType === "rule" || message.ruleType === "workflow")
			) {
				try {
					await createRuleFile(message.filename, message.isGlobal, message.ruleType)
				} catch (error) {
					console.error("Error creating rule file:", error)
					vscode.window.showErrorMessage(t("kilocode:rules.errors.failedToCreateRuleFile"))
				}
				await provider.postRulesDataToWebview()
			}
			break
		}

		case "deleteRuleFile": {
			if (message.rulePath) {
				try {
					await deleteRuleFile(message.rulePath)
				} catch (error) {
					console.error("Error deleting rule file:", error)
					vscode.window.showErrorMessage(t("kilocode:rules.errors.failedToDeleteRuleFile"))
				}
				await provider.postRulesDataToWebview()
			}
			break
		}

		case "reportBug":
			provider.getCurrentTask()?.handleWebviewAskResponse("yesButtonClicked")
			break
		// end kilocode_change
		case "telemetrySetting": {
			const telemetrySetting = message.text as TelemetrySetting
			await updateGlobalState("telemetrySetting", telemetrySetting)
			const isOptedIn = telemetrySetting === "enabled"

			TelemetryService.instance.updateTelemetryState(isOptedIn)
			await provider.postStateToWebview()
			break
		}
		case "cloudButtonClicked": {
			// Navigate to the cloud tab.
			provider.postMessageToWebview({ type: "action", action: "cloudButtonClicked" })
			break
		}
		case "rooCloudSignIn": {
			try {
				TelemetryService.instance.captureEvent(TelemetryEventName.AUTHENTICATION_INITIATED)
				await CloudService.instance.login()
			} catch (error) {
				provider.log(`AuthService#login failed: ${error}`)
				vscode.window.showErrorMessage("Sign in failed.")
			}

			break
		}
		case "rooCloudSignOut": {
			try {
				await CloudService.instance.logout()
				await provider.postStateToWebview()
				provider.postMessageToWebview({ type: "authenticatedUser", userInfo: undefined })
			} catch (error) {
				provider.log(`AuthService#logout failed: ${error}`)
				vscode.window.showErrorMessage("Sign out failed.")
			}

			break
		}

		case "saveCodeIndexSettingsAtomic": {
			if (!message.codeIndexSettings) {
				break
			}

			const settings = message.codeIndexSettings

			try {
				// Check if embedder provider has changed
				const currentConfig = getGlobalState("codebaseIndexConfig") || {}
				const embedderProviderChanged =
					currentConfig.codebaseIndexEmbedderProvider !== settings.codebaseIndexEmbedderProvider

				// Save global state settings atomically
				const globalStateConfig = {
					...currentConfig,
					codebaseIndexEnabled: settings.codebaseIndexEnabled,
					codebaseIndexQdrantUrl: settings.codebaseIndexQdrantUrl,
					codebaseIndexEmbedderProvider: settings.codebaseIndexEmbedderProvider,
					codebaseIndexEmbedderBaseUrl: settings.codebaseIndexEmbedderBaseUrl,
					codebaseIndexEmbedderModelId: settings.codebaseIndexEmbedderModelId,
					codebaseIndexEmbedderModelDimension: settings.codebaseIndexEmbedderModelDimension, // Generic dimension
					codebaseIndexOpenAiCompatibleBaseUrl: settings.codebaseIndexOpenAiCompatibleBaseUrl,
					codebaseIndexSearchMaxResults: settings.codebaseIndexSearchMaxResults,
					codebaseIndexSearchMinScore: settings.codebaseIndexSearchMinScore,
				}

				// Save global state first
				await updateGlobalState("codebaseIndexConfig", globalStateConfig)

				// Save secrets directly using context proxy
				if (settings.codeIndexOpenAiKey !== undefined) {
					await provider.contextProxy.storeSecret("codeIndexOpenAiKey", settings.codeIndexOpenAiKey)
				}
				if (settings.codeIndexQdrantApiKey !== undefined) {
					await provider.contextProxy.storeSecret("codeIndexQdrantApiKey", settings.codeIndexQdrantApiKey)
				}
				if (settings.codebaseIndexOpenAiCompatibleApiKey !== undefined) {
					await provider.contextProxy.storeSecret(
						"codebaseIndexOpenAiCompatibleApiKey",
						settings.codebaseIndexOpenAiCompatibleApiKey,
					)
				}
				if (settings.codebaseIndexGeminiApiKey !== undefined) {
					await provider.contextProxy.storeSecret(
						"codebaseIndexGeminiApiKey",
						settings.codebaseIndexGeminiApiKey,
					)
				}
				if (settings.codebaseIndexMistralApiKey !== undefined) {
					await provider.contextProxy.storeSecret(
						"codebaseIndexMistralApiKey",
						settings.codebaseIndexMistralApiKey,
					)
				}
				if (settings.codebaseIndexVercelAiGatewayApiKey !== undefined) {
					await provider.contextProxy.storeSecret(
						"codebaseIndexVercelAiGatewayApiKey",
						settings.codebaseIndexVercelAiGatewayApiKey,
					)
				}

				// Send success response first - settings are saved regardless of validation
				await provider.postMessageToWebview({
					type: "codeIndexSettingsSaved",
					success: true,
					settings: globalStateConfig,
				})

				// Update webview state
				await provider.postStateToWebview()

				// Then handle validation and initialization for the current workspace
				const currentCodeIndexManager = provider.getCurrentWorkspaceCodeIndexManager()
				if (currentCodeIndexManager) {
					// If embedder provider changed, perform proactive validation
					if (embedderProviderChanged) {
						try {
							// Force handleSettingsChange which will trigger validation
							await currentCodeIndexManager.handleSettingsChange()
						} catch (error) {
							// Validation failed - the error state is already set by handleSettingsChange
							provider.log(
								`Embedder validation failed after provider change: ${error instanceof Error ? error.message : String(error)}`,
							)
							// Send validation error to webview
							await provider.postMessageToWebview({
								type: "indexingStatusUpdate",
								values: currentCodeIndexManager.getCurrentStatus(),
							})
							// Exit early - don't try to start indexing with invalid configuration
							break
						}
					} else {
						// No provider change, just handle settings normally
						try {
							await currentCodeIndexManager.handleSettingsChange()
						} catch (error) {
							// Log but don't fail - settings are saved
							provider.log(
								`Settings change handling error: ${error instanceof Error ? error.message : String(error)}`,
							)
						}
					}

					// Wait a bit more to ensure everything is ready
					await new Promise((resolve) => setTimeout(resolve, 200))

					// Auto-start indexing if now enabled and configured
					if (currentCodeIndexManager.isFeatureEnabled && currentCodeIndexManager.isFeatureConfigured) {
						if (!currentCodeIndexManager.isInitialized) {
							try {
								await currentCodeIndexManager.initialize(provider.contextProxy)
								provider.log(`Code index manager initialized after settings save`)
							} catch (error) {
								provider.log(
									`Code index initialization failed: ${error instanceof Error ? error.message : String(error)}`,
								)
								// Send error status to webview
								await provider.postMessageToWebview({
									type: "indexingStatusUpdate",
									values: currentCodeIndexManager.getCurrentStatus(),
								})
							}
						}
					}
				} else {
					// No workspace open - send error status
					provider.log("Cannot save code index settings: No workspace folder open")
					await provider.postMessageToWebview({
						type: "indexingStatusUpdate",
						values: {
							systemStatus: "Error",
							message: t("embeddings:orchestrator.indexingRequiresWorkspace"),
							processedItems: 0,
							totalItems: 0,
							currentItemUnit: "items",
						},
					})
				}
			} catch (error) {
				provider.log(`Error saving code index settings: ${error.message || error}`)
				await provider.postMessageToWebview({
					type: "codeIndexSettingsSaved",
					success: false,
					error: error.message || "Failed to save settings",
				})
			}
			break
		}

		case "requestIndexingStatus": {
			const manager = provider.getCurrentWorkspaceCodeIndexManager()
			if (!manager) {
				// No workspace open - send error status
				provider.postMessageToWebview({
					type: "indexingStatusUpdate",
					values: {
						systemStatus: "Error",
						message: t("embeddings:orchestrator.indexingRequiresWorkspace"),
						processedItems: 0,
						totalItems: 0,
						currentItemUnit: "items",
						workerspacePath: undefined,
					},
				})
				return
			}

			const status = manager
				? manager.getCurrentStatus()
				: {
						systemStatus: "Standby",
						message: "No workspace folder open",
						processedItems: 0,
						totalItems: 0,
						currentItemUnit: "items",
						workspacePath: undefined,
					}

			provider.postMessageToWebview({
				type: "indexingStatusUpdate",
				values: status,
			})
			break
		}
		case "requestCodeIndexSecretStatus": {
			// Check if secrets are set using the VSCode context directly for async access
			const hasOpenAiKey = !!(await provider.context.secrets.get("codeIndexOpenAiKey"))
			const hasQdrantApiKey = !!(await provider.context.secrets.get("codeIndexQdrantApiKey"))
			const hasOpenAiCompatibleApiKey = !!(await provider.context.secrets.get(
				"codebaseIndexOpenAiCompatibleApiKey",
			))
			const hasGeminiApiKey = !!(await provider.context.secrets.get("codebaseIndexGeminiApiKey"))
			const hasMistralApiKey = !!(await provider.context.secrets.get("codebaseIndexMistralApiKey"))
			const hasVercelAiGatewayApiKey = !!(await provider.context.secrets.get(
				"codebaseIndexVercelAiGatewayApiKey",
			))

			provider.postMessageToWebview({
				type: "codeIndexSecretStatus",
				values: {
					hasOpenAiKey,
					hasQdrantApiKey,
					hasOpenAiCompatibleApiKey,
					hasGeminiApiKey,
					hasMistralApiKey,
					hasVercelAiGatewayApiKey,
				},
			})
			break
		}
		case "startIndexing": {
			try {
				const manager = provider.getCurrentWorkspaceCodeIndexManager()
				if (!manager) {
					// No workspace open - send error status
					provider.postMessageToWebview({
						type: "indexingStatusUpdate",
						values: {
							systemStatus: "Error",
							message: t("embeddings:orchestrator.indexingRequiresWorkspace"),
							processedItems: 0,
							totalItems: 0,
							currentItemUnit: "items",
						},
					})
					provider.log("Cannot start indexing: No workspace folder open")
					return
				}
				if (manager.isFeatureEnabled && manager.isFeatureConfigured) {
					if (!manager.isInitialized) {
						await manager.initialize(provider.contextProxy)
					}

					// startIndexing now handles error recovery internally
					manager.startIndexing()

					// If startIndexing recovered from error, we need to reinitialize
					if (!manager.isInitialized) {
						await manager.initialize(provider.contextProxy)
						// Try starting again after initialization
						manager.startIndexing()
					}
				}
			} catch (error) {
				provider.log(`Error starting indexing: ${error instanceof Error ? error.message : String(error)}`)
			}
			break
		}
		case "clearIndexData": {
			try {
				const manager = provider.getCurrentWorkspaceCodeIndexManager()
				if (!manager) {
					provider.log("Cannot clear index data: No workspace folder open")
					provider.postMessageToWebview({
						type: "indexCleared",
						values: {
							success: false,
							error: t("embeddings:orchestrator.indexingRequiresWorkspace"),
						},
					})
					return
				}
				await manager.clearIndexData()
				provider.postMessageToWebview({ type: "indexCleared", values: { success: true } })
			} catch (error) {
				provider.log(`Error clearing index data: ${error instanceof Error ? error.message : String(error)}`)
				provider.postMessageToWebview({
					type: "indexCleared",
					values: {
						success: false,
						error: error instanceof Error ? error.message : String(error),
					},
				})
			}
			break
		}
		// kilocode_change start - add clearUsageData
		case "clearUsageData": {
			try {
				const usageTracker = UsageTracker.getInstance()
				await usageTracker.clearAllUsageData()
				vscode.window.showInformationMessage("Usage data has been successfully cleared.")
			} catch (error) {
				const errorMessage = error instanceof Error ? error.message : String(error)
				provider.log(`Error clearing usage data: ${errorMessage}`)
				vscode.window.showErrorMessage(`Failed to clear usage data: ${errorMessage}`)
			}
			break
		}
		// kilocode_change start - add getUsageData
		case "getUsageData": {
			if (message.text) {
				try {
					const usageTracker = UsageTracker.getInstance()
					const usageData = usageTracker.getAllUsage(message.text)
					await provider.postMessageToWebview({
						type: "usageDataResponse",
						text: message.text,
						values: usageData,
					})
				} catch (error) {
					const errorMessage = error instanceof Error ? error.message : String(error)
					provider.log(`Error getting usage data: ${errorMessage}`)
				}
			}
			break
		}
		// kilocode_change end - add getUsageData
		// kilocode_change start - add toggleTaskFavorite
		case "toggleTaskFavorite":
			if (message.text) {
				await provider.toggleTaskFavorite(message.text)
			}
			break
		// kilocode_change start - add fixMermaidSyntax
		case "fixMermaidSyntax":
			if (message.text && message.requestId) {
				try {
					const { apiConfiguration } = await provider.getState()

					const prompt = mermaidFixPrompt(message.values?.error || "Unknown syntax error", message.text)

					const fixedCode = await singleCompletionHandler(apiConfiguration, prompt)

					provider.postMessageToWebview({
						type: "mermaidFixResponse",
						requestId: message.requestId,
						success: true,
						fixedCode: fixedCode?.trim() || null,
					})
				} catch (error) {
					const errorMessage = error instanceof Error ? error.message : "Failed to fix Mermaid syntax"
					provider.log(`Error fixing Mermaid syntax: ${errorMessage}`)

					provider.postMessageToWebview({
						type: "mermaidFixResponse",
						requestId: message.requestId,
						success: false,
						error: errorMessage,
					})
				}
			}
			break
		// kilocode_change end
		case "focusPanelRequest": {
			// Execute the focusPanel command to focus the WebView
			await vscode.commands.executeCommand(getCommand("focusPanel"))
			break
		}
		case "filterMarketplaceItems": {
			if (marketplaceManager && message.filters) {
				try {
					await marketplaceManager.updateWithFilteredItems({
						type: message.filters.type as MarketplaceItemType | undefined,
						search: message.filters.search,
						tags: message.filters.tags,
					})
					await provider.postStateToWebview()
				} catch (error) {
					console.error("Marketplace: Error filtering items:", error)
					vscode.window.showErrorMessage("Failed to filter marketplace items")
				}
			}
			break
		}

		case "fetchMarketplaceData": {
			// Fetch marketplace data on demand
			await provider.fetchMarketplaceData()
			break
		}

		case "installMarketplaceItem": {
			if (marketplaceManager && message.mpItem && message.mpInstallOptions) {
				try {
					const configFilePath = await marketplaceManager.installMarketplaceItem(
						message.mpItem,
						message.mpInstallOptions,
					)
					await provider.postStateToWebview()
					console.log(`Marketplace item installed and config file opened: ${configFilePath}`)

					// Send success message to webview
					provider.postMessageToWebview({
						type: "marketplaceInstallResult",
						success: true,
						slug: message.mpItem.id,
					})
				} catch (error) {
					console.error(`Error installing marketplace item: ${error}`)
					// Send error message to webview
					provider.postMessageToWebview({
						type: "marketplaceInstallResult",
						success: false,
						error: error instanceof Error ? error.message : String(error),
						slug: message.mpItem.id,
					})
				}
			}
			break
		}

		case "removeInstalledMarketplaceItem": {
			if (marketplaceManager && message.mpItem && message.mpInstallOptions) {
				try {
					await marketplaceManager.removeInstalledMarketplaceItem(message.mpItem, message.mpInstallOptions)
					await provider.postStateToWebview()

					// Send success message to webview
					provider.postMessageToWebview({
						type: "marketplaceRemoveResult",
						success: true,
						slug: message.mpItem.id,
					})
				} catch (error) {
					console.error(`Error removing marketplace item: ${error}`)

					// Show error message to user
					vscode.window.showErrorMessage(
						`Failed to remove marketplace item: ${error instanceof Error ? error.message : String(error)}`,
					)

					// Send error message to webview
					provider.postMessageToWebview({
						type: "marketplaceRemoveResult",
						success: false,
						error: error instanceof Error ? error.message : String(error),
						slug: message.mpItem.id,
					})
				}
			} else {
				// MarketplaceManager not available or missing required parameters
				const errorMessage = !marketplaceManager
					? "Marketplace manager is not available"
					: "Missing required parameters for marketplace item removal"
				console.error(errorMessage)

				vscode.window.showErrorMessage(errorMessage)

				if (message.mpItem?.id) {
					provider.postMessageToWebview({
						type: "marketplaceRemoveResult",
						success: false,
						error: errorMessage,
						slug: message.mpItem.id,
					})
				}
			}
			break
		}

		case "installMarketplaceItemWithParameters": {
			if (marketplaceManager && message.payload && "item" in message.payload && "parameters" in message.payload) {
				try {
					const configFilePath = await marketplaceManager.installMarketplaceItem(message.payload.item, {
						parameters: message.payload.parameters,
					})
					await provider.postStateToWebview()
					console.log(`Marketplace item with parameters installed and config file opened: ${configFilePath}`)
				} catch (error) {
					console.error(`Error installing marketplace item with parameters: ${error}`)
					vscode.window.showErrorMessage(
						`Failed to install marketplace item: ${error instanceof Error ? error.message : String(error)}`,
					)
				}
			}
			break
		}

		case "switchTab": {
			if (message.tab) {
				// Capture tab shown event for all switchTab messages (which are user-initiated)
				if (TelemetryService.hasInstance()) {
					TelemetryService.instance.captureTabShown(message.tab)
				}

				await provider.postMessageToWebview({ type: "action", action: "switchTab", tab: message.tab })
			}
			break
		}
		// kilocode_change start
		case "editMessage": {
			await editMessageHandler(provider, message)
			break
		}
		case "fetchKilocodeNotifications": {
			await fetchKilocodeNotificationsHandler(provider)
			break
		}
		case "dismissNotificationId": {
			if (!message.notificationId) {
				break
			}

			const dismissedNotificationIds = getGlobalState("dismissedNotificationIds") || []

			await updateGlobalState("dismissedNotificationIds", [...dismissedNotificationIds, message.notificationId])
			await provider.postStateToWebview()
			break
		}
		// kilocode_change end
		case "insertTextToChatArea":
			provider.postMessageToWebview({ type: "insertTextToChatArea", text: message.text })
			break
		case "requestCommands": {
			try {
				const { getCommands } = await import("../../services/command/commands")
				const commands = await getCommands(getCurrentCwd())

				// Convert to the format expected by the frontend
				const commandList = commands.map((command) => ({
					name: command.name,
					source: command.source,
					filePath: command.filePath,
					description: command.description,
					argumentHint: command.argumentHint,
				}))

				await provider.postMessageToWebview({
					type: "commands",
					commands: commandList,
				})
			} catch (error) {
				provider.log(`Error fetching commands: ${JSON.stringify(error, Object.getOwnPropertyNames(error), 2)}`)
				// Send empty array on error
				await provider.postMessageToWebview({
					type: "commands",
					commands: [],
				})
			}
			break
		}
		case "openCommandFile": {
			try {
				if (message.text) {
					const { getCommand } = await import("../../services/command/commands")
					const command = await getCommand(getCurrentCwd(), message.text)

					if (command && command.filePath) {
						openFile(command.filePath)
					} else {
						vscode.window.showErrorMessage(t("common:errors.command_not_found", { name: message.text }))
					}
				}
			} catch (error) {
				provider.log(
					`Error opening command file: ${JSON.stringify(error, Object.getOwnPropertyNames(error), 2)}`,
				)
				vscode.window.showErrorMessage(t("common:errors.open_command_file"))
			}
			break
		}
		case "deleteCommand": {
			try {
				if (message.text && message.values?.source) {
					const { getCommand } = await import("../../services/command/commands")
					const command = await getCommand(getCurrentCwd(), message.text)

					if (command && command.filePath) {
						// Delete the command file
						await fs.unlink(command.filePath)
						provider.log(`Deleted command file: ${command.filePath}`)
					} else {
						vscode.window.showErrorMessage(t("common:errors.command_not_found", { name: message.text }))
					}
				}
			} catch (error) {
				provider.log(`Error deleting command: ${JSON.stringify(error, Object.getOwnPropertyNames(error), 2)}`)
				vscode.window.showErrorMessage(t("common:errors.delete_command"))
			}
			break
		}
		case "createCommand": {
			try {
				const source = message.values?.source as "global" | "project"
				const fileName = message.text // Custom filename from user input

				if (!source) {
					provider.log("Missing source for createCommand")
					break
				}

				// Determine the commands directory based on source
				let commandsDir: string
				if (source === "global") {
					const globalConfigDir = path.join(os.homedir(), ".roo")
					commandsDir = path.join(globalConfigDir, "commands")
				} else {
					if (!vscode.workspace.workspaceFolders?.length) {
						vscode.window.showErrorMessage(t("common:errors.no_workspace"))
						return
					}
					// Project commands
					const workspaceRoot = getCurrentCwd()
					if (!workspaceRoot) {
						vscode.window.showErrorMessage(t("common:errors.no_workspace_for_project_command"))
						break
					}
					commandsDir = path.join(workspaceRoot, ".roo", "commands")
				}

				// Ensure the commands directory exists
				await fs.mkdir(commandsDir, { recursive: true })

				// Use provided filename or generate a unique one
				let commandName: string
				if (fileName && fileName.trim()) {
					let cleanFileName = fileName.trim()

					// Strip leading slash if present
					if (cleanFileName.startsWith("/")) {
						cleanFileName = cleanFileName.substring(1)
					}

					// Remove .md extension if present BEFORE slugification
					if (cleanFileName.toLowerCase().endsWith(".md")) {
						cleanFileName = cleanFileName.slice(0, -3)
					}

					// Slugify the command name: lowercase, replace spaces with dashes, remove special characters
					commandName = cleanFileName
						.toLowerCase()
						.replace(/\s+/g, "-") // Replace spaces with dashes
						.replace(/[^a-z0-9-]/g, "") // Remove special characters except dashes
						.replace(/-+/g, "-") // Replace multiple dashes with single dash
						.replace(/^-|-$/g, "") // Remove leading/trailing dashes

					// Ensure we have a valid command name
					if (!commandName || commandName.length === 0) {
						commandName = "new-command"
					}
				} else {
					// Generate a unique command name
					commandName = "new-command"
					let counter = 1
					let filePath = path.join(commandsDir, `${commandName}.md`)

					while (
						await fs
							.access(filePath)
							.then(() => true)
							.catch(() => false)
					) {
						commandName = `new-command-${counter}`
						filePath = path.join(commandsDir, `${commandName}.md`)
						counter++
					}
				}

				const filePath = path.join(commandsDir, `${commandName}.md`)

				// Check if file already exists
				if (
					await fs
						.access(filePath)
						.then(() => true)
						.catch(() => false)
				) {
					vscode.window.showErrorMessage(t("common:errors.command_already_exists", { commandName }))
					break
				}

				// Create the command file with template content
				const templateContent = t("common:errors.command_template_content")

				await fs.writeFile(filePath, templateContent, "utf8")
				provider.log(`Created new command file: ${filePath}`)

				// Open the new file in the editor
				openFile(filePath)

				// Refresh commands list
				const { getCommands } = await import("../../services/command/commands")
				const commands = await getCommands(getCurrentCwd() || "")
				const commandList = commands.map((command) => ({
					name: command.name,
					source: command.source,
					filePath: command.filePath,
					description: command.description,
					argumentHint: command.argumentHint,
				}))
				await provider.postMessageToWebview({
					type: "commands",
					commands: commandList,
				})
			} catch (error) {
				provider.log(`Error creating command: ${JSON.stringify(error, Object.getOwnPropertyNames(error), 2)}`)
				vscode.window.showErrorMessage(t("common:errors.create_command_failed"))
			}
			break
		}

		case "insertTextIntoTextarea": {
			const text = message.text
			if (text) {
				// Send message to insert text into the chat textarea
				await provider.postMessageToWebview({
					type: "insertTextIntoTextarea",
					text: text,
				})
			}
			break
		}
		case "showMdmAuthRequiredNotification": {
			// Show notification that organization requires authentication
			vscode.window.showWarningMessage(t("common:mdm.info.organization_requires_auth"))
			break
		}

		/**
		 * Chat Message Queue
		 */

		case "queueMessage": {
			provider.getCurrentTask()?.messageQueueService.addMessage(message.text ?? "", message.images)
			break
		}
		case "removeQueuedMessage": {
			provider.getCurrentTask()?.messageQueueService.removeMessage(message.text ?? "")
			break
		}
		case "editQueuedMessage": {
			if (message.payload) {
				const { id, text, images } = message.payload as EditQueuedMessagePayload
				provider.getCurrentTask()?.messageQueueService.updateMessage(id, text, images)
			}

			break
		}
	}
}<|MERGE_RESOLUTION|>--- conflicted
+++ resolved
@@ -737,11 +737,7 @@
 				"kilocode-openrouter": {}, // kilocode_change
 				ollama: {},
 				lmstudio: {},
-<<<<<<< HEAD
-				deepinfra: {}, // kilocode_change
-=======
 				deepinfra: {},
->>>>>>> 173acdb1
 			}
 
 			const safeGetModels = async (options: GetModelsOptions): Promise<ModelRecord> => {
@@ -784,7 +780,6 @@
 					},
 				},
 				{ key: "ollama", options: { provider: "ollama", baseUrl: apiConfiguration.ollamaBaseUrl } },
-				{ key: "deepinfra", options: { provider: "deepinfra", apiKey: apiConfiguration.deepInfraApiKey } },
 				{ key: "vercel-ai-gateway", options: { provider: "vercel-ai-gateway" } },
 				{
 					key: "deepinfra",
@@ -1070,13 +1065,8 @@
 				return
 			}
 
-<<<<<<< HEAD
-			const workspaceFolder = vscode.workspace.workspaceFolders[0]
-			const rooDir = path.join(workspaceFolder.uri.fsPath, ".kilocode")
-=======
 			const workspaceFolder = getCurrentCwd()
-			const rooDir = path.join(workspaceFolder, ".roo")
->>>>>>> 173acdb1
+			const rooDir = path.join(workspaceFolder, ".kilocode")
 			const mcpPath = path.join(rooDir, "mcp.json")
 
 			try {
