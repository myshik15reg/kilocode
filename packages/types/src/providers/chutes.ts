--- conflicted
+++ resolved
@@ -20,26 +20,20 @@
 	| "deepseek-ai/DeepSeek-V3-0324"
 	| "Qwen/Qwen3-235B-A22B"
 	| "Qwen/Qwen3-235B-A22B-Instruct-2507"
-	| "Qwen/Qwen3-235B-A22B-Thinking-2507"
-	| "Qwen/Qwen3-Coder-480B-A35B-Instruct-FP8"
-	| "Qwen/Qwen3-Next-80B-A3B-Instruct"
-	| "Qwen/Qwen3-Next-80B-A3B-Thinking"
 	| "Qwen/Qwen3-32B"
 	| "Qwen/Qwen3-30B-A3B"
 	| "Qwen/Qwen3-14B"
 	| "Qwen/Qwen3-8B"
+	| "Qwen/Qwen3-Coder-480B-A35B-Instruct-FP8"
 	| "microsoft/MAI-DS-R1-FP8"
 	| "tngtech/DeepSeek-R1T-Chimera"
 	| "zai-org/GLM-4.5-Air"
 	| "zai-org/GLM-4.5-FP8"
 	| "moonshotai/Kimi-K2-Instruct-75k"
 	| "moonshotai/Kimi-K2-Instruct-0905"
-<<<<<<< HEAD
-=======
 	| "Qwen/Qwen3-235B-A22B-Thinking-2507"
 	| "Qwen/Qwen3-Next-80B-A3B-Instruct"
 	| "Qwen/Qwen3-Next-80B-A3B-Thinking"
->>>>>>> 68352562
 
 export const chutesDefaultModelId: ChutesModelId = "deepseek-ai/DeepSeek-R1-0528"
 
@@ -188,6 +182,15 @@
 		outputPrice: 0,
 		description: "DeepSeek V3 (0324) model.",
 	},
+	"Qwen/Qwen3-235B-A22B-Instruct-2507": {
+		maxTokens: 32768,
+		contextWindow: 262144,
+		supportsImages: false,
+		supportsPromptCache: false,
+		inputPrice: 0,
+		outputPrice: 0,
+		description: "Qwen3 235B A22B Instruct 2507 model with 262K context window.",
+	},
 	"Qwen/Qwen3-235B-A22B": {
 		maxTokens: 32768,
 		contextWindow: 40960,
@@ -196,15 +199,6 @@
 		inputPrice: 0,
 		outputPrice: 0,
 		description: "Qwen3 235B A22B model.",
-	},
-	"Qwen/Qwen3-235B-A22B-Instruct-2507": {
-		maxTokens: 32768,
-		contextWindow: 262144,
-		supportsImages: false,
-		supportsPromptCache: false,
-		inputPrice: 0,
-		outputPrice: 0,
-		description: "Qwen3 235B A22B Instruct 2507 model with 262K context window.",
 	},
 	"Qwen/Qwen3-32B": {
 		maxTokens: 32768,
@@ -279,6 +273,15 @@
 		outputPrice: 0,
 		description:
 			"GLM-4.5-FP8 model with 128k token context window, optimized for agent-based applications with MoE architecture.",
+	},
+	"Qwen/Qwen3-Coder-480B-A35B-Instruct-FP8": {
+		maxTokens: 32768,
+		contextWindow: 262144,
+		supportsImages: false,
+		supportsPromptCache: false,
+		inputPrice: 0,
+		outputPrice: 0,
+		description: "Qwen3 Coder 480B A35B Instruct FP8 model, optimized for coding tasks.",
 	},
 	"moonshotai/Kimi-K2-Instruct-75k": {
 		maxTokens: 32768,
@@ -307,51 +310,24 @@
 		outputPrice: 0.31202496,
 		description: "Qwen3 235B A22B Thinking 2507 model with 262K context window.",
 	},
-<<<<<<< HEAD
-	"Qwen/Qwen3-Coder-480B-A35B-Instruct-FP8": {
-		maxTokens: 32768,
-		contextWindow: 262144,
-		supportsImages: false,
-		supportsPromptCache: false,
-		inputPrice: 0,
-		outputPrice: 0,
-		description: "Qwen3 Coder 480B A35B Instruct FP8 model, optimized for coding tasks.",
-	},
 	"Qwen/Qwen3-Next-80B-A3B-Instruct": {
 		maxTokens: 32768,
-		contextWindow: 262144,
-=======
-	"Qwen/Qwen3-Next-80B-A3B-Instruct": {
-		maxTokens: 32768,
-		contextWindow: 131072,
->>>>>>> 68352562
-		supportsImages: false,
-		supportsPromptCache: false,
-		inputPrice: 0,
-		outputPrice: 0,
-<<<<<<< HEAD
-		description: "Qwen3 Next 80B A3B Instruct model with 262K context window.",
-	},
-	"Qwen/Qwen3-Next-80B-A3B-Thinking": {
-		maxTokens: 32768,
-		contextWindow: 262144,
-=======
+		contextWindow: 131072,
+		supportsImages: false,
+		supportsPromptCache: false,
+		inputPrice: 0,
+		outputPrice: 0,
 		description:
 			"Fast, stable instruction-tuned model optimized for complex tasks, RAG, and tool use without thinking traces.",
 	},
 	"Qwen/Qwen3-Next-80B-A3B-Thinking": {
 		maxTokens: 32768,
 		contextWindow: 131072,
->>>>>>> 68352562
-		supportsImages: false,
-		supportsPromptCache: false,
-		inputPrice: 0,
-		outputPrice: 0,
-<<<<<<< HEAD
-		description: "Qwen3 Next 80B A3B Thinking model with 262K context window.",
-=======
+		supportsImages: false,
+		supportsPromptCache: false,
+		inputPrice: 0,
+		outputPrice: 0,
 		description:
 			"Reasoning-first model with structured thinking traces for multi-step problems, math proofs, and code synthesis.",
->>>>>>> 68352562
 	},
 } as const satisfies Record<string, ModelInfo>