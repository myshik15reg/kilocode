--- conflicted
+++ resolved
@@ -12,11 +12,10 @@
 	doubaoModels,
 	featherlessModels,
 	fireworksModels,
-<<<<<<< HEAD
-=======
-	syntheticModels, // kilocode_change
+	// kilocode_change start
+	syntheticModels,
 	geminiModels,
->>>>>>> 58a3869c
+	// kilocode_change end
 	groqModels,
 	ioIntelligenceModels,
 	mistralModels,
@@ -701,7 +700,16 @@
  */
 
 export const MODELS_BY_PROVIDER: Record<
-	Exclude<ProviderName, "fake-ai" | "human-relay" | "gemini" | "gemini-cli" | "lmstudio" | "openai" | "ollama">,
+	Exclude<
+		ProviderName,
+		| "fake-ai"
+		| "human-relay"
+		//"gemini" | // kilocode_change
+		| "gemini-cli" // kilocode_change
+		| "lmstudio"
+		| "openai"
+		| "ollama"
+	>,
 	{ id: ProviderName; label: string; models: string[] }
 > = {
 	anthropic: {
@@ -741,21 +749,18 @@
 		label: "Fireworks",
 		models: Object.keys(fireworksModels),
 	},
-<<<<<<< HEAD
-=======
 	// kilocode_change start
 	synthetic: {
 		id: "synthetic",
 		label: "Synthetic",
 		models: Object.keys(syntheticModels),
 	},
-	// kilocode_change end
 	gemini: {
 		id: "gemini",
 		label: "Google Gemini",
 		models: Object.keys(geminiModels),
 	},
->>>>>>> 58a3869c
+	// kilocode_change end
 	groq: { id: "groq", label: "Groq", models: Object.keys(groqModels) },
 	"io-intelligence": {
 		id: "io-intelligence",
